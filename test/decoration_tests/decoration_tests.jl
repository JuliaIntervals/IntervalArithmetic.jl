--- conflicted
+++ resolved
@@ -44,17 +44,13 @@
     @test @decorated(2,3)^@decorated(0.0, 1.0) == DecoratedInterval(1.0,3.0)
     @test @decorated(0, 2)^@decorated(0.0, 1.0) == DecoratedInterval(0.0,2.0, trv)
     @test @decorated(-3, 2)^@decorated(0.0, 1.0) == DecoratedInterval(0.0,2.0, trv)
-<<<<<<< HEAD
     @test @decorated(-3, 2)^@decorated(-1.0, 1.0) == DecoratedInterval(0.0,Inf, trv)
-=======
-    @test @decorated(-3, 2)^Interval(-1.0, 1.0) == DecoratedInterval(0.0,Inf, trv)
     @test @decorated(-3, 2)^@decorated(-1.0, 1.0) == DecoratedInterval(0.0, Inf, trv)
 
     a = @decorated 1 2
     b = @decorated 3 4
 
     @test dist(a, b) == 2.0
->>>>>>> 65ca77f6
 end
 
 @testset "Convert string to DecoratedInterval" begin

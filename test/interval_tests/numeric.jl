--- conflicted
+++ resolved
@@ -8,13 +8,8 @@
     y = 4..5
     a = 3
     b = 12
-<<<<<<< HEAD
     
     @test sqrt(sum(x.^2 .+ y.^2)) ≛ 5..13
-=======
-
-    @test sqrt(sum(x.^2 .+ y.^2)) == 5..13
->>>>>>> 75f53c0c
 
     for i in 1:20
         @test x.-i ≛ (a-i)..(b-i)
@@ -96,7 +91,6 @@
 end
 
 @testset "Power tests" begin
-<<<<<<< HEAD
     @test @interval(0,3) ^ 2 ≛ Interval(0, 9)
     @test @interval(2,3) ^ 2 ≛ Interval(4, 9)
     @test @interval(-3,0) ^ 2 ≛ Interval(0, 9)
@@ -135,46 +129,6 @@
 
     @test dist(@interval(1,27)^@interval(1/3), Interval(1., 3.)) < 2*eps(Interval(1,3)).lo
     @test dist(@interval(1,27)^(1/3), Interval(1., 3.)) < 2*eps(Interval(1,3)).lo
-=======
-    @test @interval(0,3) ^ 2 == Interval(0, 9)
-    @test @interval(2,3) ^ 2 == Interval(4, 9)
-    @test @interval(-3,0) ^ 2 == Interval(0, 9)
-    @test @interval(-3,-2) ^ 2 == Interval(4, 9)
-    @test @interval(-3,2) ^ 2 == Interval(0, 9)
-    @test @interval(0,3) ^ 3 == Interval(0, 27)
-    @test @interval(2,3) ^ 3 == Interval(8, 27)
-    @test @interval(-3,0) ^ 3 == @interval(-27., 0.)
-    @test @interval(-3,-2) ^ 3 == @interval(-27, -8)
-    @test @interval(-3,2) ^ 3 == @interval(-27., 8.)
-    @test Interval(0,3) ^ -2 == Interval(1/9, Inf)
-    @test Interval(-3,0) ^ -2 == Interval(1/9, Inf)
-    @test Interval(-3,2) ^ -2 == Interval(1/9, Inf)
-    @test Interval(2,3) ^ -2 == Interval(1/9, 1/4)
-    @test Interval(1,2) ^ -3 == Interval(1/8, 1.0)
-    @test Interval(0,3) ^ -3 == @interval(1/27, Inf)
-    @test Interval(-1,2) ^ -3 == entireinterval()
-    @test_logs (:warn, ) @test isempty(interval(-1, -2) ^ -3)
-    @test Interval(-3,2) ^ (3//1) == Interval(-27, 8)
-    @test Interval(0.0) ^ 1.1 == Interval(0, 0)
-    @test Interval(0.0) ^ 0.0 == emptyinterval()
-    @test Interval(0.0) ^ (1//10) == Interval(0, 0)
-    @test Interval(0.0) ^ (-1//10) == emptyinterval()
-    @test ∅ ^ 0 == ∅
-    @test Interval(2.5)^3 == Interval(15.625, 15.625)
-    #@test Interval(5//2)^3.0 == Interval(125//8)
-
-    x = @interval(-3,2)
-    @test x^3 == @interval(-27, 8)
-
-    @test @interval(-3,4) ^ 0.5 == @interval(0, 2)
-    @test @interval(-3,4) ^ 0.5 == @interval(-3,4)^(1//2)
-    @test @interval(-3,2) ^ @interval(2) == Interval(0.0, 4.0)
-    @test @interval(-3,4) ^ @interval(0.5) == Interval(0, 2)
-    @test @biginterval(-3,4) ^ 0.5 == @biginterval(0, 2)
-
-    @test dist(@interval(1,27)^@interval(1/3), Interval(1., 3.)) < 2*eps(Interval(1,3))
-    @test dist(@interval(1,27)^(1/3), Interval(1., 3.)) < 2*eps(Interval(1,3))
->>>>>>> 75f53c0c
     @test Interval(1., 3.) ⊆ @interval(1,27)^(1//3)
     @test @interval(0.1,0.7)^(1//3) ≛ Interval(0.46415888336127786, 0.8879040017426008)
     @test dist(@interval(0.1,0.7)^(1/3),
@@ -241,13 +195,8 @@
 
     f = 1 // 3
     g = 1 // 3
-
-<<<<<<< HEAD
     @test @interval(f*g) ≛ Interval(1.1111111111111109e-01, 1.1111111111111115e-01)
-=======
-    @test @interval(f*g) == Interval(1.1111111111111109e-01, 1.1111111111111115e-01)
-    @test interval(f, g) - 1 == interval(-2 // 3, -2 // 3)
->>>>>>> 75f53c0c
+    @test interval(f, g) - 1 ≛ interval(-2 // 3, -2 // 3)
     @test big(1.)/9 ∈ @interval(f*g)
     @test @interval(1)/9 ⊆ @interval(f*g)
 
@@ -380,14 +329,9 @@
         @test cbrt(2..3) ≛ Interval(1.259921049894873, 1.4422495703074085)
         @test cbrt(big(2..3)) ≛ Interval(big"1.259921049894873164767210607278228350570251464701507980081975112155299676513956", big"1.442249570307408382321638310780109588391869253499350577546416194541687596830003")
         @test cbrt(big(2..3)) ⊆ cbrt(2..3)
-<<<<<<< HEAD
-=======
-
-        @test cbrt(big(3..4)) != cbrt(3..4)
-
-        @test cbrt(2f0..3f0) == Interval(1.259921f0, 1.4422497f0)
+        @test ismissing(cbrt(big(3..4)) == cbrt(3..4))
+        @test cbrt(2f0..3f0) ≛ Interval(1.259921f0, 1.4422497f0)
         @test cbrt(2..3) ⊆ cbrt(2f0..3f0)
->>>>>>> 75f53c0c
     end
 
     @testset "inv" begin
@@ -414,12 +358,8 @@
     @test hull(v) ≛ II
     v = mince(II, 8)
     @test length(v) == 8
-<<<<<<< HEAD
     @test hull(v...) ≛ II
     @test hull(v) ≛ II
-=======
-    @test hull(v...) == II
-    @test hull(v) == II
 end
 
 @testset "nthroot test" begin
@@ -459,5 +399,4 @@
     @test nthroot(Interval{BigFloat}(-27, 27), -3) == Interval{BigFloat}(-Inf, Inf)
     @test nthroot(Interval{BigFloat}(-81, -16), -4) == ∅
     @test nthroot(Interval{BigFloat}(-81, -16), 1) == Interval{BigFloat}(-81, -16)
->>>>>>> 75f53c0c
 end
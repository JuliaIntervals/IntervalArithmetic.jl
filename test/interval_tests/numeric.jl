using Test
using IntervalArithmetic

@testset "brodcasting tests" begin
    a = 3
    b = 12
    x = a..b

    for i in 1:20
        @test x.-i ≛ interval(a-i, b-i)
    end


    for i in 1:20
        @test x.*i ≛ interval(a*i, b*i)
    end

    a = 4
    b = 5
    y = a..b
    for i in 1:20
        @test y.+i ≛ interval(a+i, b+i)
    end

    for i in 1:20
        @test y./i ≛ interval(/(a, i, RoundDown), /(b, i, RoundUp))
    end
end

@testset "Numeric tests" begin
    a = interval(0.1, 1.1)
    b = interval(0.9, 2.0)
    c = interval(0.25, 4.0)


    ## Basic arithmetic
    @test +a ≛ a
    @test a + b ≛ interval(+(a.lo, b.lo, RoundDown), +(a.hi, b.hi, RoundUp))
    @test -a ≛ interval(-a.hi, -a.lo)
    @test a - b ≛ interval(-(a.lo, b.hi, RoundDown), -(a.hi, b.lo, RoundUp))
    for f in (:+, :-, :*, :/)
        @eval begin
            @test $f(interval(Float64, pi), interval(Float32, pi)) ≛
                $f(interval(Float64, pi), Interval{Float64}(interval(Float32, pi)))
        end
    end
    @test interval(Rational{Int}, 1//4, 1//2) + interval(Rational{Int}, 2//3) ≛ interval(Rational{Int}, 11//12, 7//6)
    @test interval(Rational{Int}, 1//4, 1//2) - interval(Rational{Int}, 2//3) ≛ interval(Rational{Int}, -5//12, -1//6)

    @test interval(-30.0,-15.0) / interval(-5.0,-3.0) ≛ interval(3.0, 10.0)
    @test interval(-30,-15) / interval(-5,-3) ≛ interval(3.0, 10.0)
    @test b/a ≛ interval(/(b.lo, a.hi, RoundDown), /(b.hi, a.lo, RoundUp))
    @test a/c ≛ interval(0.025, 4.4)
    @test c/4.0 ≛ interval(6.25e-02, 1e+00)
    @test c/zero(c) ≛ emptyinterval(c)
    @test interval(0.0, 1.0)/interval(0.0,1.0) ≛ interval(0.0, Inf)
    @test interval(-1.0, 1.0)/interval(0.0,1.0) ≛ entireinterval(c)
    @test interval(-1.0, 1.0)/interval(-1.0,1.0) ≛ entireinterval(c)

    @test extended_div(interval(-30.0,-15.0), interval(-5.0,-3.0)) ≛ (interval(3.0, 10.0), emptyinterval(c))
    @test extended_div(interval(-30,-15) , interval(-5,-3)) ≛ (interval(3.0, 10.0), emptyinterval(c))
    @test extended_div(interval(1.0, 2.0), interval(0.1, 1.0)) ≛ (interval(1, 20.0), emptyinterval(c))
    @test extended_div(a, c) ≛ (interval(0.025, 4.4e+00), emptyinterval(c))
    @test extended_div(c, interval(4.0)) ≛ (interval(6.25e-02, 1e+00), emptyinterval(c))
    @test extended_div(c, zero(c)) ≛ (emptyinterval(c), emptyinterval(c))
    @test extended_div(interval( 0.0, 1.0), interval(0.0,1.0)) ≛ (entireinterval(c), emptyinterval(c))
    @test extended_div(interval(-1.0, 1.0), interval(0.0,1.0)) ≛ (entireinterval(c), emptyinterval(c))
    @test extended_div(interval(-1.0, 1.0), interval(-1.0,1.0)) ≛ (entireinterval(c), emptyinterval(c))
    @test extended_div(interval(1.0, 2.0), interval(-4.0, 4.0)) ≛ ((-∞.. -0.25), (0.25..∞))
    @test extended_div(interval(-2.0, -1.0), interval(-2.0, 4.0)) ≛ ((-∞.. -0.25), (0.5..∞))
    @test extended_div(interval(0.0, 0.0), interval(-1.0, 1.0)) ≛ (entireinterval(c), emptyinterval(c))

    @test (0..∞) * (-1..∞) ≛ -∞..∞
end

@testset "Arithmetic with constants" begin
    x = 1..2

    @test 0.1 + x ≛ interval(1.0999999999999999, 2.1)
    @test 3.0 - x ≛ 1..2
    @test 3.1 - x ≛ interval(1.1, 2.1)
    @test 0.1 * (1..1) ≛ interval(0.1, 0.1)
    @test (1..1) / 10.0 ≛ interval(0.09999999999999999, 0.1)
end

@testset "Arithmetic with irrational" begin
    @test (1..1) * π ≛ interval(π)
    @test π * (1..1) ≛ interval(π)
    @test π + (0..0) ≛ interval(π)
    @test (0..0) + π ≛ interval(π)
    @test π - (0..0) ≛ interval(π)
    @test (0..0) - π ≛ -interval(π)
end

@testset "Power tests" begin
    @test interval(0,3) ^ 2 ≛ interval(0, 9)
    @test interval(2,3) ^ 2 ≛ interval(4, 9)
    @test interval(-3,0) ^ 2 ≛ interval(0, 9)
    @test interval(-3,-2) ^ 2 ≛ interval(4, 9)
    @test interval(-3,2) ^ 2 ≛ interval(0, 9)
    @test interval(0,3) ^ 3 ≛ interval(0, 27)
    @test interval(2,3) ^ 3 ≛ interval(8, 27)
    @test interval(-3,0) ^ 3 ≛ interval(-27., 0.)
    @test interval(-3,-2) ^ 3 ≛ interval(-27, -8)
    @test interval(-3,2) ^ 3 ≛ interval(-27., 8.)
    @test interval(0,3) ^ -2 ≛ interval(1/9, Inf)
    @test interval(-3,0) ^ -2 ≛ interval(1/9, Inf)
    @test interval(-3,2) ^ -2 ≛ interval(1/9, Inf)
    @test interval(2,3) ^ -2 ≛ interval(1/9, 1/4)
    @test interval(1,2) ^ -3 ≛ interval(1/8, 1.0)
    @test interval(0,3) ^ -3 ≛ interval(1/27, Inf)
    @test interval(-1,2) ^ -3 ≛ entireinterval()
    @test interval(-3,2) ^ (3//1) ≛ interval(-27, 8)
    @test interval(0.0) ^ 1.1 ≛ interval(0, 0)
    @test interval(0.0) ^ 0.0 ≛ emptyinterval()
    @test interval(0.0) ^ (1//10) ≛ interval(0, 0)
    @test interval(0.0) ^ (-1//10) ≛ emptyinterval()
    @test ∅ ^ 0 ≛ ∅
    @test interval(2.5)^3 ≛ interval(15.625, 15.625)
    @test interval(5//2)^3.0 ≛ interval(125//8)

    x = interval(-3, 2)
    @test x^3 ≛ interval(-27, 8)

    @test interval(-3, 4) ^ 0.5 ≛ interval(0, 2)
    @test interval(-3, 4) ^ 0.5 ≛ interval(-3, 4)^(1//2)
    @test interval(-3, 2) ^ interval(2) ≛ interval(0.0, 4.0)
    @test interval(-3, 4) ^ interval(0.5) ≛ interval(0, 2)
    @test interval(BigFloat, -3, 4) ^ 0.5 ≛ interval(BigFloat, 0, 2)

    @test dist(interval(1,27)^interval(1/3), interval(1., 3.)) < 2*eps(interval(1,3)).lo
    @test dist(interval(1,27)^(1/3), interval(1., 3.)) < 2*eps(interval(1,3)).lo
    @test interval(1., 3.) ⊆ interval(1,27)^(1//3)
    @test interval(0.1,0.7)^(1//3) ≛ interval(0.46415888336127786, 0.8879040017426008)
    @test dist(interval(0.1,0.7)^(1/3),
        interval(0.46415888336127786, 0.8879040017426008)) < 2*eps(interval(0.1,0.7)^(1/3)).lo

    x = interval(BigFloat, 27)
    y = x^(1//3)
    @test diam(y) == 0
    x = interval(BigFloat, 9.595703125)
    y = x^(1//3)
    @test diam(y) == 0
    x = interval(BigFloat, 0.1)
    y = x^(1//3)
    @test (0 <= diam(y) < 1e-76)
end

@testset "Exp and log tests" begin
    @test exp(interval(BigFloat, 1//2)) ⊆ exp(interval(1//2))
    @test exp(big(1//2)) ∈ exp(interval(1//2))
    @test exp(interval(BigFloat, 0.1)) ⊆ exp(interval(0.1))
    @test exp(interval(0.1)) ≛ interval(1.1051709180756475e+00, 1.1051709180756477e+00)
    @test diam(exp(interval(0.1))) == eps(exp(0.1))

    @test log(interval(BigFloat, 1//2)) ⊆ log(interval(1//2))
    @test log(big(1//2)) ∈ log(interval(1//2))
    @test log(interval(BigFloat, 0.1)) ⊆ log(interval(0.1))
    @test log(interval(0.1)) ≛ interval(-2.3025850929940459e+00, -2.3025850929940455e+00)
    @test diam(log(interval(0.1))) == eps(log(0.1))

    @test exp2(interval(BigFloat, 1//2)) ⊆ exp2(interval(1//2))
    @test exp2(interval(1024.0)) ≛ interval(1.7976931348623157e308, Inf)
    @test exp10(interval(BigFloat, 1//2)) ⊆ exp10(interval(1//2))
    @test exp10(interval(308.5)) ≛ interval(1.7976931348623157e308, Inf)

    @test log2(interval(BigFloat, 1//2)) ⊆ log2(interval(1//2))
    @test log2(interval(0.25, 0.5)) ≛ interval(-2.0, -1.0)
    @test log10(big(1//10)) ∈ log10(interval(1//10))
    @test log10(interval(0.01, 0.1)) ≛ interval(log10(0.01, RoundDown), log10(0.1, RoundUp))

    @test log1p(interval(-0.5, 0.1)) ≛ interval(log1p(-0.5, RoundDown), log1p(0.1, RoundUp))
    @test log1p(interval(-10.0)) ≛ ∅
end

@testset "Comparison tests" begin
    d = interval(0.1, 2)

    @test d < 3
    @test d <= 2
    @test_skip ismissing(d < 2)  # Test depends on pointwise_policy mode
    @test -1 < d
    @test_skip ismissing(d < 0.15)  # Test depends on pointwise_policy mode

    # abs
    @test abs(interval(0.1, 0.2)) ≛ interval(0.1, 0.2)
    @test abs(interval(-1, 2)) ≛ interval(0, 2)

    # real
    @test real(interval(-1, 1)) ≛ interval(-1, 1)
end

@testset "Rational tests" begin
    f = 1 // 3
    g = 1 // 3
    @test interval(f*g) ≛ interval(1//9) ≛ interval(1//9, 1//9)
    @test interval(f, g) - 1 ≛ interval(-2 // 3, -2 // 3)
    @test interval(f*g) ⊆ interval(1)/9
end

@testset "Floor etc. tests" begin
    a = interval(0.1)
    b = interval(0.1, 0.1)
    @test dist(a, b) <= eps(a).lo

    @test floor(interval(0.1, 1.1)) ≛ interval(0, 1)
    @test round(interval(0.1, 1.1), RoundDown) ≛ interval(0, 1)
    @test ceil(interval(0.1, 1.1)) ≛ interval(1, 2)
    @test round(interval(0.1, 1.1), RoundUp) ≛ interval(1, 2)
    @test sign(interval(0.1, 1.1)) ≛ interval(1.0)
    @test signbit(interval(-4)) ≛ interval(1,1)
    @test signbit(interval(5)) ≛ interval(0,0)
    @test signbit(interval(-4,5)) ≛ interval(0,1)
    @test copysign(interval(1,2), interval(-1,1)) ≛ interval(-2,2)
    @test copysign(3, interval(-1,1)) ≛ interval(-3,3)
    @test copysign(3.0, interval(-1,1)) ≛ interval(-3,3)
    @test copysign(3f0, interval(-1,1)) ≛ interval(-3,3)
    @test copysign(3, interval(0,1)) ≛ interval(3) ≛ interval(copysign(3,0),copysign(3,1))
    @test copysign(3, interval(-1,0)) ≛ interval(-3,3) ≛ interval(copysign(3,-1),copysign(3,0))
    @test copysign(UInt64(3), interval(-1,1)) ≛ interval(-3,3)
    @test copysign(BigFloat(3), interval(-1,1)) ≛ interval(-3,3)
    @test copysign(interval(0,1), -1) ≛ interval(-1,0)
    @test copysign(interval(0,1), -1.0) ≛ interval(-1,0)
    @test copysign(interval(0,1), -1f0) ≛ interval(-1,0)
    @test copysign(interval(0,1), -BigFloat(1)) ≛ interval(-1,0)
    @test copysign(interval(0,1), UInt64(1)) ≛ interval(0,1)
    @test copysign(interval(-1),interval(-1)) ≛ interval(-1)
    @test copysign(interval(-2,2), 2) ≛ interval(0,2)
    @test flipsign(interval(1,2), interval(-1,1)) ≛ interval(-2,2)
    @test flipsign(interval(1,2), interval(1,2)) ≛ interval(1,2)
    @test flipsign(3, interval(-1,1)) ≛ interval(-3,3)
    @test flipsign(3.0, interval(-1,1)) ≛ interval(-3,3)
    @test flipsign(3f0, interval(-1,1)) ≛ interval(-3,3)
    @test flipsign(3, interval(0,1)) ≛ interval(3,3) ≛ interval(flipsign(3,0),flipsign(3,1))
    @test flipsign(3, interval(-1,0)) ≛ interval(-3,3) ≛ interval(flipsign(3,-1),flipsign(3,0))
    @test flipsign(UInt64(3), interval(-1,1)) ≛ interval(-3,3)
    @test flipsign(BigFloat(3), interval(-1,1)) ≛ interval(-3,3)
    @test flipsign(interval(0,1), -1) ≛ interval(-1,0)
    @test flipsign(interval(0,1), -1.0) ≛ interval(-1,0)
    @test flipsign(interval(0,1), -1f0) ≛ interval(-1,0)
    @test flipsign(interval(0,1), -BigFloat(1)) ≛ interval(-1,0)
    @test flipsign(interval(0,1), UInt64(1)) ≛ interval(0,1)
    @test flipsign(interval(-1),interval(-1)) ≛ interval(1)
    @test trunc(interval(0.1, 1.1)) ≛ interval(0.0, 1.0)
    @test round(interval(0.1, 1.1), RoundToZero) ≛ interval(0.0, 1.0)
    @test round(interval(0.1, 1.1)) ≛ interval(0.0, 1.0)
    @test round(interval(0.1, 1.5)) ≛ interval(0.0, 2.0)
    @test round(interval(-1.5, 0.1)) ≛ interval(-2.0, 0.0)
    @test round(interval(-2.5, 0.1)) ≛ interval(-2.0, 0.0)
    @test round(interval(0.1, 1.1), RoundTiesToEven) ≛ interval(0.0, 1.0)
    @test round(interval(0.1, 1.5), RoundTiesToEven) ≛ interval(0.0, 2.0)
    @test round(interval(-1.5, 0.1), RoundTiesToEven) ≛ interval(-2.0, 0.0)
    @test round(interval(-2.5, 0.1), RoundTiesToEven) ≛ interval(-2.0, 0.0)
    @test round(interval(0.1, 1.1), RoundTiesToAway) ≛ interval(0.0, 1.0)
    @test round(interval(0.1, 1.5), RoundTiesToAway) ≛ interval(0.0, 2.0)
    @test round(interval(-1.5, 0.1), RoundTiesToAway) ≛ interval(-2.0, 0.0)
    @test round(interval(-2.5, 0.1), RoundTiesToAway) ≛ interval(-3.0, 0.0)
end

@testset "Fast power" begin

    @testset "Fast integer powers" begin
        x = 1..2
        @test pow(x, 2) ≛ pow(-x, 2) ≛ interval(1, 4)
        @test pow(-x, 3) ≛ interval(-8.0, -1.0)

        @test pow(-1..2, 2) ≛ 0..4
        @test pow(-1..2, 3) ≛ -1..8
        @test pow(-1..2, 4) ≛ 0..16

        @test pow(-2 .. -1, 4..4) ≛ 1..16
        @test pow(-2 .. -1, -1 .. -1) ≛ -1 .. -0.5

        @test pow(interval(BigFloat, -1, 2), 2) ≛ 0..4
        @test pow(interval(BigFloat, -1, 2), 3) ≛ -1..8
        @test pow(interval(BigFloat, 1, 2), 2) ≛ 1..4

        x = interval(pi)
        @test x^100 ⊆ pow(x, 100)
        @test x^50 ⊆ pow(x, 50)
        @test isinterior(x^50, pow(x, 50))

        x = interval(2)
        @test pow(x, 2000) ≛ interval(floatmax(), Inf)
    end

    @testset "Fast real powers" begin
        x = 1..2
        @test pow(x, 0.5) ≛ interval(1.0, 1.4142135623730951)
        @test pow(x, 0.5) ≛ x^0.5

        y = 2..3
        @test pow(y, -0.5) ≛ interval(0.5773502691896257, 0.7071067811865476)

        y = -2..3
        @test pow(y, 2.1) ≛ interval(0.0, 10.045108566305146)
        @test y^2.1 ⊆ pow(y, 2.1)
    end

    @testset "Fast interval powers" begin
        x = 1..2
        @test x^interval(-1.5, 2.5) ≛ interval(0.35355339059327373, 5.656854249492381)

        y = -2..3
        @test pow(y, 2.1) ≛ interval(0.0, 10.045108566305146)
        @test pow(y, interval(-2, 3)) ≛ interval(0, Inf)

        @test pow(y, interval(2.1)) ≛ interval(0.0, 10.045108566305146)
    end

    @testset "sqrt" begin
        @test sqrt(2..3) ≛ interval(1.414213562373095, 1.7320508075688774)

        @test sqrt(big(2..3)) ≛ interval(big"1.414213562373095048801688724209698078569671875376948073176679737990732478462102", big"1.732050807568877293527446341505872366942805253810380628055806979451933016908815")
    end

    @testset "cbrt" begin
        @test cbrt(2..3) ≛ interval(1.259921049894873, 1.4422495703074085)
        @test cbrt(big(2..3)) ≛ interval(big"1.259921049894873164767210607278228350570251464701507980081975112155299676513956", big"1.442249570307408382321638310780109588391869253499350577546416194541687596830003")
        @test cbrt(big(2..3)) ⊆ cbrt(2..3)
        @test_skip ismissing(cbrt(big(3..4)) == cbrt(3..4))
        @test cbrt(2f0..3f0) ≛ interval(1.259921f0, 1.4422497f0)
        @test cbrt(2..3) ⊆ cbrt(2f0..3f0)
    end

    @testset "inv" begin
        @test inv(2..3) ≛ interval(0.3333333333333333, 0.5)
        @test inv(big(2..3)) ≛ interval(big"3.333333333333333333333333333333333333333333333333333333333333333333333333333305e-01", big"5.0e-01")
    end

    @testset "Float32 intervals" begin

<<<<<<< HEAD
        a = interval(Float32, 1e38)
        b = interval(Float32, 1e2)
        @test a * b ≛ interval(Float32, floatmax(Float32), Inf)
=======
        a = Interval{Float32}(1e38)
        b = Interval{Float32}(1e2)
        @test a * b == Interval{Float32}(floatmax(Float32), Inf)
        @test Interval(1.0f0) ^ Interval(1.0f0) == Interval(1.0f0) # test for PR #482
>>>>>>> 0757194e
    end



end

@testset "Mince for `Interval`s" begin
    II = -1 .. 1
    v = mince(II, 4)
    @test all(v .≛ [-1 .. -0.5, -0.5 .. 0, 0 .. 0.5, 0.5 .. 1])
    @test hull(v...) ≛ II
    @test hull(v) ≛ II
    v = mince(II, 8)
    @test length(v) == 8
    @test hull(v...) ≛ II
    @test hull(v) ≛ II
end

@testset "nthroot test" begin
    @test nthroot(∅, 3) ≛ ∅
    @test nthroot(∅, 4) ≛ ∅
    @test nthroot(∅, -3) ≛ ∅
    @test nthroot(∅, -4) ≛ ∅
    @test nthroot(interval(1, 2), 0) ≛ ∅
    @test nthroot(interval(5, 8), 0) ≛ ∅
    @test nthroot(interval(1, 7), 0) ≛ ∅
    @test nthroot(interval(8, 27), 3) ≛ interval(2, 3)
    @test nthroot(interval(0, 27), 3) ≛ interval(0, 3)
    @test nthroot(interval(-27, 0), 3) ≛ interval(-3, 0)
    @test nthroot(interval(-27, 27), 3) ≛ interval(-3, 3)
    @test nthroot(interval(-27, -8), 3) ≛ interval(-3, -2)
    @test nthroot(interval(16, 81), 4) ≛ interval(2, 3)
    @test nthroot(interval(0, 81), 4) ≛ interval(0, 3)
    @test nthroot(interval(-81, 0), 4) ≛ interval(0)
    @test nthroot(interval(-81, 81), 4) ≛ interval(0, 3)
    @test nthroot(interval(-81, -16), 4) ≛ ∅
    @test nthroot(interval(8, 27), -3) ≛ interval(1/3, 1/2)
    @test nthroot(interval(0, 27), -3) ≛ interval(1/3, Inf)
    @test nthroot(interval(-27, 0), -3) ≛ interval(-Inf, -1/3)
    @test nthroot(interval(-27, 27), -3) ≛ interval(-Inf, Inf)
    @test nthroot(interval(-27, -8), -3) ≛ interval(-1/2, -1/3)
    @test nthroot(interval(16, 81), -4) ≛ interval(1/3, 1/2)
    @test nthroot(interval(0, 81), -4) ≛ interval(1/3, Inf)
    @test nthroot(interval(-81, 0), -4) ≛ ∅
    @test nthroot(interval(-81, 1), 1) ≛ interval(-81, 1)
    @test nthroot(interval(-81, 81), -4) ≛ interval(1/3, Inf)
    @test nthroot(interval(-81, -16), -4) ≛ ∅
    @test nthroot(interval(-81, -16), 1) ≛ interval(-81, -16)
    @test nthroot(interval(BigFloat, 16, 81), 4) ≛ interval(BigFloat, 2, 3)
    @test nthroot(interval(BigFloat, 0, 81), 4) ≛ interval(BigFloat, 0, 3)
    @test nthroot(interval(BigFloat, -81, 0), 4) ≛ interval(BigFloat, 0, 0)
    @test nthroot(interval(BigFloat, -81, 81), 4) ≛ interval(BigFloat, 0, 3)
    @test nthroot(interval(BigFloat, -27, 27), -3) ≛ interval(BigFloat, -Inf, Inf)
    @test nthroot(interval(BigFloat, -81, -16), -4) ≛ ∅
    @test nthroot(interval(BigFloat, -81, -16), 1) ≛ interval(BigFloat, -81, -16)
end<|MERGE_RESOLUTION|>--- conflicted
+++ resolved
@@ -329,17 +329,10 @@
     end
 
     @testset "Float32 intervals" begin
-
-<<<<<<< HEAD
         a = interval(Float32, 1e38)
         b = interval(Float32, 1e2)
         @test a * b ≛ interval(Float32, floatmax(Float32), Inf)
-=======
-        a = Interval{Float32}(1e38)
-        b = Interval{Float32}(1e2)
-        @test a * b == Interval{Float32}(floatmax(Float32), Inf)
-        @test Interval(1.0f0) ^ Interval(1.0f0) == Interval(1.0f0) # test for PR #482
->>>>>>> 0757194e
+        @test Interval(1.0f0) ^ Interval(1.0f0) ≛ Interval(1.0f0) # test for PR #482
     end
 
 

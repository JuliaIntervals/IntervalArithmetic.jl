--- conflicted
+++ resolved
@@ -22,8 +22,4 @@
     x = interval(2, 5)
     y = interval(3, 4)
     @test setdiffinterval(x, y) == [interval(2, 3), interval(4, 5)]
-<<<<<<< HEAD
-
-=======
->>>>>>> 5c2b0fcc
 end
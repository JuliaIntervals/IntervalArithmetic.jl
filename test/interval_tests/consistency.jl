--- conflicted
+++ resolved
@@ -25,7 +25,6 @@
         @test typemax(typeof(a)) === Interval(prevfloat(Inf), Inf)
         @test typemin(a) === typemin(typeof(a))
         @test typemax(a) === typemax(typeof(a))
-<<<<<<< HEAD
 
         @test a ≛ Interval(a.lo, a.hi)
         @test @interval(1, Inf) ≛ Interval(1.0, Inf)
@@ -44,29 +43,6 @@
         @test a*b ≛ Interval(a.lo*b.lo, a.hi*b.hi)
         @test Interval(0,1) * emptyinterval(a) ≛ emptyinterval(a)
         @test a * Interval(0) ≛ zero(a)
-=======
-        @test typemin(Interval{Int64}) === Interval(typemin(Int64))
-        @test typemax(Interval{Int64}) === Interval(typemax(Int64))
-
-        @test a == Interval(a.lo, a.hi)
-        @test @interval(1, Inf) == Interval(1.0, Inf)
-        @test @interval(-Inf, 1) == Interval(-Inf, 1.0)
-        @test @biginterval(1, Inf) == Interval{BigFloat}(1.0, Inf)
-        @test @biginterval(-Inf, 1) == Interval{BigFloat}(-Inf, 1.0)
-        @test @interval(-Inf, Inf) == entireinterval(Float64)
-        @test entireinterval(Int) == entireinterval(Float64)
-        @test emptyinterval(Rational{Int}) == ∅
-        @test emptyinterval(Int) == ∅
-
-        @test 1 == zero(a)+one(b)
-        @test Interval(0,1) + emptyinterval(a) == emptyinterval(a)
-        @test @interval(0.25) - one(c)/4 == zero(c)
-        @test emptyinterval(a) - Interval(0,1) == emptyinterval(a)
-        @test Interval(0,1) - emptyinterval(a) == emptyinterval(a)
-        @test a*b == Interval(a.lo*b.lo, a.hi*b.hi)
-        @test Interval(0,1) * emptyinterval(a) == emptyinterval(a)
-        @test a * Interval(0) == zero(a)
->>>>>>> 75f53c0c
     end
 
     @testset "inv" begin
@@ -366,18 +342,10 @@
         @test checked_interval(1, 2) ≛ Interval(1, 2)
 
         @test inf(Interval(3, 2)) == 3
-<<<<<<< HEAD
-        @test_throws ArgumentError checked_interval(3, 2)
-
-        @test sup(Interval(Inf, Inf)) == Inf
-        @test_throws ArgumentError checked_interval(Inf, Inf)
-=======
         @test_logs (:warn,) @test isempty(interval(3, 2))
 
         @test sup(Interval(Inf, Inf)) == Inf
         @test_logs (:warn,) @test isempty(interval(Inf, Inf))
->>>>>>> 75f53c0c
-
     end
 
     @testset "Type stability" begin

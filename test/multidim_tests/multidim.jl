--- conflicted
+++ resolved
@@ -108,7 +108,6 @@
 @testset "setdiff for IntervalBox" begin
     X = IntervalBox(2..4, 3..5)
     Y = IntervalBox(3..5, 4..6)
-<<<<<<< HEAD
     @test all(setdiff(X, Y) .≛ [ IntervalBox(3..4, 3..4),
                               IntervalBox(2..3, 3..5) ])
 
@@ -116,20 +115,10 @@
                               IntervalBox(2..3, 3..5) ])
 
     @test all(setdiff(X, Y.v) .≛ [ IntervalBox(3..4, 3..4),
-=======
-    @test Set(setdiff(X, Y)) == Set([ IntervalBox(3..4, 3..4),
                               IntervalBox(2..3, 3..5) ])
 
-    @test Set(setdiff(X.v, Y)) == Set([ IntervalBox(3..4, 3..4),
-                              IntervalBox(2..3, 3..5) ])
-
-    @test Set(setdiff(X, Y.v)) == Set([ IntervalBox(3..4, 3..4),
->>>>>>> 75f53c0c
-                              IntervalBox(2..3, 3..5) ])
-
     X = IntervalBox(2..5, 3..6)
     Y = IntervalBox(-10..10, 4..5)
-<<<<<<< HEAD
     @test all(setdiff(X, Y) .≛ [ IntervalBox(2..5, 3..4),
                               IntervalBox(2..5, 5..6) ])
 
@@ -145,26 +134,6 @@
                               IntervalBox(3..4, 5..6),
                               IntervalBox(2..3, 3..6),
                               IntervalBox(4..5, 3..6) ])
-=======
-    @test Set(setdiff(X, Y)) == Set([ IntervalBox(2..5, 3..4),
-                              IntervalBox(2..5, 5..6) ])
-
-
-    X = IntervalBox(2..5, 3..6)
-    Y = IntervalBox(4..6, 4..5)
-    @test Set(setdiff(X, Y)) == Set([ IntervalBox(4..5, 3..4),
-                              IntervalBox(4..5, 5..6),
-                              IntervalBox(2..4, 3..6) ])
-
-
-    X = IntervalBox(2..5, 3..6)
-    Y = IntervalBox(3..4, 4..5)
-    @test Set(setdiff(X, Y)) == Set([ IntervalBox(3..4, 3..4),
-                              IntervalBox(3..4, 5..6),
-                              IntervalBox(2..3, 3..6),
-                              IntervalBox(4..5, 3..6) ])
-
->>>>>>> 75f53c0c
 
     X = IntervalBox(2..5, 3..6)
     Y = IntervalBox(2..4, 10..20)
@@ -176,27 +145,21 @@
 
     X = IntervalBox(1..4, 3..6, 7..10)
     Y = IntervalBox(2..3, 4..5, 8..9)
-<<<<<<< HEAD
     @test all(setdiff(X, Y) .≛ [ IntervalBox(2..3, 4..5, 7..8),
-=======
-    @test Set(setdiff(X, Y)) == Set([ IntervalBox(2..3, 4..5, 7..8),
->>>>>>> 75f53c0c
                               IntervalBox(2..3, 4..5, 9..10),
                               IntervalBox(2..3, 3..4, 7..10),
                               IntervalBox(2..3, 5..6, 7..10),
                               IntervalBox(1..2, 3..6, 7..10),
                               IntervalBox(3..4, 3..6, 7..10) ])
-<<<<<<< HEAD
-=======
 
 
     X = IntervalBox(-Inf..Inf, 1..2)
     Y = IntervalBox(1..2, -1..1.5)
 
-    @test Set(setdiff(X, Y)) == Set([IntervalBox(-Inf..1, 1..2),
+    # TODO Use Set for all the test in this testsuite
+    @test_broken Set(setdiff(X, Y)) == Set([IntervalBox(-Inf..1, 1..2),
                               IntervalBox(2..Inf, 1..2),
                               IntervalBox(1..2, 1.5..2)])
->>>>>>> 75f53c0c
 end
 
 @testset "mid, diam, × for IntervalBox" begin
@@ -328,53 +291,38 @@
         (0 .. 0.5) × (0 .. 0.5), (0.5 .. 1) × (0 .. 0.5), #
         (-1 .. -0.5) × (0.5 .. 1), (-0.5 .. 0) × (0.5 .. 1),
         (0 .. 0.5) × (0.5 .. 1), (0.5 .. 1) × (0.5 .. 1)]
-<<<<<<< HEAD
     @test all(vb2 .≛ vv)
     @test hull(vb2...) ≛ ib2
     @test hull(vb2) ≛ ib2
-=======
-    @test vb2 == vv
-    @test hull(vb2...) == ib2
-    @test hull(vb2) == ib2
-    @test mince(ib2, (4,4)) == vb2
-    @test mince(ib2, (1,4)) == [ (-1 .. 1)×(-1 .. -0.5), (-1 .. 1)×(-0.5 .. 0),
-        (-1 .. 1)×(0 .. 0.5), (-1 .. 1)×(0.5 .. 1)]
-    @test hull(mince(ib2, (1,4))) == ib2
->>>>>>> 75f53c0c
+    @test mince(ib2, (4, 4)) ≛ vb2
+    @test all(
+        mince(ib2, (1,4)) .≛ [ (-1 .. 1)×(-1 .. -0.5), (-1 .. 1)×(-0.5 .. 0),
+        (-1 .. 1)×(0 .. 0.5), (-1 .. 1)×(0.5 .. 1)])
+    @test all(hull(mince(ib2, (1,4))) .≛ ib2)
 
     ib3 = IntervalBox(-1..1, 3)
     vb3 = mince(ib3, 4)
     @test length(vb3) == 4^3
-<<<<<<< HEAD
     @test hull(vb3...) ≛ ib3
     @test hull(vb3) ≛ ib3
-=======
-    @test hull(vb3...) == ib3
-    @test hull(vb3) == ib3
-    @test mince(ib3, (4,4,4)) == vb3
-    @test mince(ib3, (2,1,1)) == [(-1 .. 0)×(-1 .. 1)×(-1 .. 1), 
+    @test mince(ib3, (4,4,4)) ≛ vb3
+    @test mince(ib3, (2,1,1)) ≛ [(-1 .. 0)×(-1 .. 1)×(-1 .. 1), 
         (0 .. 1)×(-1 .. 1)×(-1 .. 1)]
-    @test hull(mince(ib3, (2,1,1))) == ib3
->>>>>>> 75f53c0c
+    @test hull(mince(ib3, (2,1,1))) ≛ ib3
 
     ib4 = IntervalBox(-1..1, 4)
     vb4 = mince(ib4, 4)
     @test length(vb4) == 4^4
-<<<<<<< HEAD
     @test hull(vb4...) ≛ ib4
     @test hull(vb4) ≛ ib4
-=======
-    @test hull(vb4...) == ib4
-    @test hull(vb4) == ib4
-    @test mince(ib4,(4,4,4,4)) == vb4
-    @test mince(ib4,(1,1,1,1)) == [ib4]
+    @test mince(ib4,(4,4,4,4)) ≛ vb4
+    @test mince(ib4,(1,1,1,1)) ≛ (ib4,)
 end
 
 @testset "Special box constructors" begin
     @test zero(IntervalBox{2, Float64}) === IntervalBox(0 .. 0, 2)
     @test zero((0..1) × (0..1)) === IntervalBox(0 .. 0, 2)
     @test symmetric_box(2, Float64) === IntervalBox(-1 .. 1, 2)
->>>>>>> 75f53c0c
 end
 
 end
using IntervalArithmetic
using Test

let x, b

@testset "setformat tests" begin
    @testset "Interval" begin
        a = 1..2
        b = -1.1..1.3
        c = Interval(pi)

        @testset "6 sig figs" begin
            setformat(:standard, sigfigs=6)

            @test string(a) == "[1, 2]"
            @test string(b) == "[-1.10001, 1.30001]"
            @test string(c) == "[3.14159, 3.1416]"
        end

        @testset "10 sig figs" begin
            setformat(sigfigs=10)

            @test string(a) == "[1, 2]"
            @test string(b) == "[-1.100000001, 1.300000001]"
            @test string(c) == "[3.141592653, 3.141592654]"
        end

        @testset "20 sig figs" begin
            setformat(sigfigs=20)

            @test string(a) == "[1, 2]"
            @test string(b) == "[-1.1000000000000000889, 1.3000000000000000445]"
            @test string(c) == "[3.1415926535897931159, 3.1415926535897935601]"
        end

        @testset "Full" begin
            setformat(:full)

            @test string(a) == "Interval(1.0, 2.0)"
            @test string(b) == "Interval(-1.1, 1.3)"
            @test string(c) == "Interval(3.141592653589793, 3.1415926535897936)"
        end

        @testset "Midpoint" begin
            setformat(:midpoint, sigfigs=6)

            @test string(a) == "1.5 ± 0.5"
            @test string(b) == "0.1 ± 1.20001"
            @test string(c) == "3.14159 ± 4.4409e-16"

            # issue 175:
            @test string(@biginterval(1, 2)) == "1.5 ± 0.5"
        end
    end

    @testset "Interval{Rational{T}}" begin
        a = Interval(1//3, 5//4)
        @test_broken typeof(a)== Interval{Rational{Int}}
        setformat(:standard)
        @test_broken string(a) == "[1//3, 5//4]"

        setformat(:full)
        @test_broken string(a) == "Interval(1//3, 5//4)"

        setformat(:midpoint)
        @test_broken string(a) == "19//24 ± 11//24"
    end

    @testset "Interval{Float32}" begin
        a = Interval{Float32}(1, 2)
        b = Interval{Float32}(-1, Inf)
        setformat(:standard)
        @test string(a) == "[1f0, 2f0]"
        @test string(b) == "[-1f0, ∞]"

        setformat(:full)
        @test string(a) == "Interval(1.0f0, 2.0f0)"
        @test string(b) == "Interval(-1.0f0, ∞)"

        setformat(:midpoint)
        @test string(a) == "1.5f0 ± 0.5f0"
    end

<<<<<<< HEAD
    setprecision(BigFloat, 256)
=======
    @testset "Complex{Interval}" begin
        a = Complex(Interval(0, 2), 1)
        @test typeof(a) == Complex{Interval{Float64}}
        setformat(:standard)
        @test string(a) == "[0, 2] + [1, 1]im"

        setformat(:midpoint)
        @test string(a) == "(1 ± 1) + (1 ± 0)im"
    end

    setprecision(Interval, 256)
>>>>>>> 75f53c0c

    @testset "DecoratedInterval" begin
        a = @decorated(1, 2)
        @test typeof(a)== DecoratedInterval{Float64}

        setformat(:standard, decorations=false)
        @test string(a) == "[1, 2]"

        setformat(:standard, decorations=true)
        @test string(a) == "[1, 2]_com"

        # issue 131:
        a = DecoratedInterval(big(2), big(3), com)

        setformat(:standard, decorations=false)
        @test string(a) == "[2, 3]₂₅₆"

        setformat(decorations=true)
        @test string(a) == "[2, 3]₂₅₆_com"

        setformat(:full)
        @test string(a) == "DecoratedInterval(Interval(2.0, 3.0), com)"

        setformat(:midpoint)
        @test string(a) == "2.5 ± 0.5_com"

        setformat(decorations=false)
        @test string(a) == "2.5 ± 0.5"

    end

    setprecision(BigFloat, 128)

    @testset "BigFloat intervals" begin
        setformat(:standard, decorations=false)

        a = Interval(big(1))
        @test typeof(a) == Interval{BigFloat}
        @test string(a) == "[1, 1]₁₂₈"

        setformat(:full)
        @test string(a) == "Interval(1.0, 1.0)"


        a = DecoratedInterval(big(2), big(3), com)
        @test typeof(a)== DecoratedInterval{BigFloat}

        setformat(:standard, decorations=false)
        @test string(a) == "[2, 3]₁₂₈"

        setformat(:standard, decorations=true)
        @test string(a) == "[2, 3]₁₂₈_com"

        setformat(:full)
        @test string(a) == "DecoratedInterval(Interval(2.0, 3.0), com)"
    end

    @testset "IntervalBox" begin
        setformat(:standard, sigfigs=6)

        X = IntervalBox(1..2, 3..4)
        @test typeof(X) == IntervalBox{2,Float64}
        @test string(X) == "[1, 2] × [3, 4]"

        s = sprint(show, MIME("text/plain"), X)
        @test s == "[1, 2] × [3, 4]"

        X = IntervalBox(1.1..1.2, 2.1..2.2)
        @test string(X) == "[1.09999, 1.20001] × [2.09999, 2.20001]"

        X = IntervalBox(-Inf..Inf, -Inf..Inf)
        @test string(X) == "[-∞, ∞]²"

        setformat(:full)
        @test string(X) == "IntervalBox(Interval(-Inf, Inf), 2)"


        setformat(:standard)
        a = IntervalBox(1..2, 2..3)
        @test string(a) == "[1, 2] × [2, 3]"

        b = IntervalBox(emptyinterval(), 2)
        @test string(b) == "∅²"

        c = IntervalBox(1..2, 1)
        @test string(c) == "[1, 2]¹"

        setformat(:full)
        @test string(a) == "IntervalBox(Interval(1.0, 2.0), Interval(2.0, 3.0))"
        @test string(b) == "IntervalBox(∅, 2)"
        @test string(c) == "IntervalBox(Interval(1.0, 2.0), 1)"

        setformat(:midpoint)
        @test string(a) == "(1.5 ± 0.5) × (2.5 ± 0.5)"
        @test string(b) == "∅²"
        @test string(c) == "(1.5 ± 0.5)¹"
    end
end

@testset "showfull" begin
    setformat(:standard, decorations=false, sigfigs=6)
    setprecision(BigFloat, 128)

    x = 0..1
    @test string(x) == "[0, 1]"
    @test sprint(showfull, x) == "Interval(0.0, 1.0)"

    x = @biginterval(0, 1)
    @test string(x) == "[0, 1]₁₂₈"
    @test sprint(showfull, x) == "Interval(0.0, 1.0)"

    x = DecoratedInterval(0, 1, dac)
    @test string(x) == "[0, 1]"
    @test sprint(showfull, x) == "DecoratedInterval(Interval(0.0, 1.0), dac)"

    x = DecoratedInterval(big(0), big(1), def)
    @test string(x) == "[0, 1]₁₂₈"
    @test sprint(showfull, x) == "DecoratedInterval(Interval(0.0, 1.0), def)"

    setformat(decorations=true)
    @test string(x) == "[0, 1]₁₂₈_def"

    a = IntervalBox(1..2, 2..3)
    b = IntervalBox(emptyinterval(), 2)
    c = IntervalBox(1..2, 1)

    @test sprint(showfull, a) == "IntervalBox(Interval(1.0, 2.0), Interval(2.0, 3.0))"
    @test sprint(showfull, b) == "IntervalBox(∅, 2)"
    @test sprint(showfull, c) == "IntervalBox(Interval(1.0, 2.0), 1)"

end

@testset "@format tests" begin
    x = 0.1..0.3

    @format full
    @test string(x) == "Interval(0.09999999999999999, 0.30000000000000004)"

    @format standard 3
    @test string(x) == "[0.0999, 0.301]"

    @format 10
    @test string(x) == "[0.09999999999, 0.3000000001]"
end

setprecision(BigFloat, 256)

end<|MERGE_RESOLUTION|>--- conflicted
+++ resolved
@@ -81,9 +81,6 @@
         @test string(a) == "1.5f0 ± 0.5f0"
     end
 
-<<<<<<< HEAD
-    setprecision(BigFloat, 256)
-=======
     @testset "Complex{Interval}" begin
         a = Complex(Interval(0, 2), 1)
         @test typeof(a) == Complex{Interval{Float64}}
@@ -94,8 +91,7 @@
         @test string(a) == "(1 ± 1) + (1 ± 0)im"
     end
 
-    setprecision(Interval, 256)
->>>>>>> 75f53c0c
+    setprecision(BigFloat, 256)
 
     @testset "DecoratedInterval" begin
         a = @decorated(1, 2)

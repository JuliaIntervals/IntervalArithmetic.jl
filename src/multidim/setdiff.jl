"""
    _setdiff(x::Interval{T}, y::Interval{T})

Computes the set difference x\\y and always returns a tuple of two intervals.
If the set difference is only one interval or is empty, then the returned tuple contains 1
or 2 empty intervals.
"""
function _setdiff(x::Interval{T}, y::Interval{T}) where T
    intersection = x ∩ y

<<<<<<< HEAD
    isempty(intersection) && return [(x, -1)]
    intersection ≛ x && return [(x, 1)]
=======
    isempty(intersection) && return (x, emptyinterval(T))
    intersection == x && return (emptyinterval(T), emptyinterval(T))  # x is subset of y; setdiff is empty
>>>>>>> 75f53c0c

    x.lo == intersection.lo && return (Interval(intersection.hi, x.hi), emptyinterval(T))
    x.hi == intersection.hi && return (Interval(x.lo, intersection.lo), emptyinterval(T))

    return (Interval(x.lo, y.lo), Interval(y.hi, x.hi))

end


"""
    setdiff(A::IntervalBox{N,T}, B::IntervalBox{N,T})

Returns a vector of `IntervalBox`es that are in the set difference `A ∖ B`,
i.e. the set of `x` that are in `A` but not in `B`.

Algorithm: Start from the total overlap (in all directions);
expand each direction in turn.
"""
function setdiff(A::IntervalBox{N,T}, B::IntervalBox{N,T}) where {N,T}

    intersection = A ∩ B
    isempty(intersection) && return [A]

    result_list = fill(IntervalBox(emptyinterval(T), N), 2*N)
    offset = 0
    x = A.v
    @inbounds for i = 1:N
        tmp = _setdiff(A[i], B[i])
        @inbounds for j = 1:2
            x = setindex(x, tmp[j], i)
            result_list[offset+j] = IntervalBox{N, T}(x)
        end
        offset += 2
        x = setindex(x, intersection[i], i)
    end
<<<<<<< HEAD

    result_list

end


# """
#     setdiff(A::IntervalBox{2,T}, B::IntervalBox{2,T})
#
# Returns a vector of `IntervalBox`es that are in the set difference `A \ B`,
# i.e. the set of `x` that are in `A` but not in `B`.
# """
# function setdiff{T}(A::IntervalBox{2,T}, B::IntervalBox{2,T})
#     X = labelled_setdiff(A[1], B[1])
#     Y = labelled_setdiff(A[2], B[2])
#
#     results_list = typeof(A)[]
#
#     for (x, label) in X
#         label == -1 && return [A]   # intersection in one direction empty, so total intersection empty
#
#         if iszero(label)
#             push!(results_list, IntervalBox(x, A[2]))
#             continue
#         end
#
#         # label is 1 here, so there is some intersection in the x direction
#         for (y, label) in Y
#             label == -1 && return [A]
#
#             if iszero(label)
#                 push!(results_list, IntervalBox(x, y))
#                 continue
#             end
#
#             # label == 1:  exclude this box since all labels are 1
#         end
#     end
#
#     return results_list
# end
=======
    filter!(!isempty, result_list)
end
>>>>>>> 75f53c0c
<|MERGE_RESOLUTION|>--- conflicted
+++ resolved
@@ -8,13 +8,8 @@
 function _setdiff(x::Interval{T}, y::Interval{T}) where T
     intersection = x ∩ y
 
-<<<<<<< HEAD
-    isempty(intersection) && return [(x, -1)]
-    intersection ≛ x && return [(x, 1)]
-=======
     isempty(intersection) && return (x, emptyinterval(T))
     intersection == x && return (emptyinterval(T), emptyinterval(T))  # x is subset of y; setdiff is empty
->>>>>>> 75f53c0c
 
     x.lo == intersection.lo && return (Interval(intersection.hi, x.hi), emptyinterval(T))
     x.hi == intersection.hi && return (Interval(x.lo, intersection.lo), emptyinterval(T))
@@ -50,49 +45,5 @@
         offset += 2
         x = setindex(x, intersection[i], i)
     end
-<<<<<<< HEAD
-
-    result_list
-
-end
-
-
-# """
-#     setdiff(A::IntervalBox{2,T}, B::IntervalBox{2,T})
-#
-# Returns a vector of `IntervalBox`es that are in the set difference `A \ B`,
-# i.e. the set of `x` that are in `A` but not in `B`.
-# """
-# function setdiff{T}(A::IntervalBox{2,T}, B::IntervalBox{2,T})
-#     X = labelled_setdiff(A[1], B[1])
-#     Y = labelled_setdiff(A[2], B[2])
-#
-#     results_list = typeof(A)[]
-#
-#     for (x, label) in X
-#         label == -1 && return [A]   # intersection in one direction empty, so total intersection empty
-#
-#         if iszero(label)
-#             push!(results_list, IntervalBox(x, A[2]))
-#             continue
-#         end
-#
-#         # label is 1 here, so there is some intersection in the x direction
-#         for (y, label) in Y
-#             label == -1 && return [A]
-#
-#             if iszero(label)
-#                 push!(results_list, IntervalBox(x, y))
-#                 continue
-#             end
-#
-#             # label == 1:  exclude this box since all labels are 1
-#         end
-#     end
-#
-#     return results_list
-# end
-=======
     filter!(!isempty, result_list)
-end
->>>>>>> 75f53c0c
+end
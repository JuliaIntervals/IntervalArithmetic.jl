--- conflicted
+++ resolved
@@ -18,21 +18,8 @@
 IntervalBox(X::IntervalBox, n) = foldl(×, Iterators.repeated(X, n))
 
 # construct from two vectors giving bottom and top corners:
-<<<<<<< HEAD
-function IntervalBox(los::AbstractVector, his::AbstractVector)
-    xs = map(los, his) do lo, hi
-        # Allow the creation of the intervals even when the bounds are in the
-        # wrong order
-        return lo <= hi ? interval(lo, hi) : interval(hi, lo)
-    end
-    return IntervalBox(xs...)
-end
-=======
 IntervalBox(lo::AbstractVector, hi::AbstractVector) = IntervalBox(force_interval.(lo, hi))
-
 IntervalBox(lo::SVector{N,T}, hi::SVector{N,T}) where {N,T} = IntervalBox(force_interval.(lo, hi))
-
->>>>>>> 0757194e
 
 Base.@propagate_inbounds Base.getindex(X::IntervalBox, i) = X.v[i]
 

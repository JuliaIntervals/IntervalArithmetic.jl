# This file is part of the IntervalArithmetic.jl package; MIT licensed

Base.literal_pow(::typeof(^), x::DecoratedInterval{T}, ::Val{p}) where {T,p} = x^p


# zero, one
zero(a::DecoratedInterval{T}) where T<:Real = DecoratedInterval(zero(T))
zero(::Type{DecoratedInterval{T}}) where T<:Real = DecoratedInterval(zero(T))
one(a::DecoratedInterval{T}) where T<:Real = DecoratedInterval(one(T))
one(::Type{DecoratedInterval{T}}) where T<:Real = DecoratedInterval(one(T))

## Bool functions
bool_functions = (
    :isempty, :isentire, :isunbounded,
    :isfinite, :isnan,
    :isthin, :iscommon
)

bool_binary_functions = (
<<<<<<< HEAD
    :<, :>, :!=, :⊆, :<=,
    :isinterior, :isdisjoint, :precedes, :strictprecedes,
    :≛
=======
    :<, :>, :!=, :⊆, :<=, :(==),
    :isinterior, :isdisjoint, :precedes, :strictprecedes
>>>>>>> 75f53c0c
)

for f in bool_functions
    @eval $(f)(xx::DecoratedInterval) = $(f)(interval(xx))
end

for f in bool_binary_functions
    @eval function $(f)(xx::DecoratedInterval, yy::DecoratedInterval)
        (isnai(xx) || isnai(yy)) && return false
        $(f)(interval(xx), interval(yy))
    end
end

in(x::T, a::DecoratedInterval) where T<:Real = in(x, interval(a))


## scalar functions: mig, mag and friends
scalar_functions = (
    :mig, :mag, :inf, :sup, :mid, :diam, :radius, :eps, :midpoint_radius
)

for f in scalar_functions
    @eval $(f)(xx::DecoratedInterval{T}) where T = $f(interval(xx))
end

dist(xx::DecoratedInterval, yy::DecoratedInterval) = dist(interval(xx), interval(yy))

## Arithmetic function; / is treated separately
arithm_functions = ( :+, :-, :* )

+(xx::DecoratedInterval) =  xx
-(xx::DecoratedInterval) =  DecoratedInterval(-interval(xx), decoration(xx))
for f in arithm_functions
    @eval function $(f)(xx::DecoratedInterval{T}, yy::DecoratedInterval{T}) where T
        x = interval(xx)
        y = interval(yy)
        r = $f(x, y)
        dec = min(decoration(xx), decoration(yy), decoration(r))
        DecoratedInterval(r, dec)
    end
end

# Division
function inv(xx::DecoratedInterval{T}) where T
    x = interval(xx)
    dx = decoration(xx)
    dx = zero(T) ∈ x ? min(dx,trv) : dx
    r = inv(x)
    dx = min(decoration(r), dx)
    DecoratedInterval( r, dx )
end
function /(xx::DecoratedInterval{T}, yy::DecoratedInterval{T}) where T
    x = interval(xx)
    y = interval(yy)
    r = x / y
    dy = decoration(yy)
    dy = zero(T) ∈ y ? min(dy, trv) : dy
    dy = min(decoration(xx), dy, decoration(r))
    DecoratedInterval(r, dy)
end

## fma
function fma(xx::DecoratedInterval{T}, yy::DecoratedInterval{T}, zz::DecoratedInterval{T}) where T
    r = fma(interval(xx), interval(yy), interval(zz))
    d = min(decoration(xx), decoration(yy), decoration(zz))
    d = min(decoration(r), d)
    DecoratedInterval(r, d)
end


# power function must be defined separately and carefully
function ^(xx::DecoratedInterval{T}, n::Integer) where T
    x = interval(xx)
    r = x^n
    d = min(decoration(xx), decoration(r))
    n < 0 && zero(T) ∈ x && return DecoratedInterval(r, trv)
    DecoratedInterval(r, d)
end

function ^(xx::DecoratedInterval{T}, q::AbstractFloat) where T
    x = interval(xx)
    r = x^q
    d = min(decoration(xx), decoration(r))
    if x > zero(T) || (x.lo ≥ zero(T) && q > zero(T)) ||
            (isinteger(q) && q > zero(q)) || (isinteger(q) && zero(T) ∉ x)
        return DecoratedInterval(r, d)
    end
    DecoratedInterval(r, trv)
end

function ^(xx::DecoratedInterval{T}, q::Rational{S}) where {T, S<:Integer}
    x = interval(xx)
    r = x^q
    d = min(decoration(xx), decoration(r))
    if x > zero(T) || (x.lo ≥ zero(T) && q > zero(T)) ||
            (isinteger(q) && q > zero(q)) || (isinteger(q) && zero(T) ∉ x)
        return DecoratedInterval(r, d)
    end
    DecoratedInterval(r, trv)
end

function ^(xx::DecoratedInterval{T}, qq::DecoratedInterval{S}) where {T,S}
    x = interval(xx)
    q = interval(qq)
    r = x^q
    d = min(decoration(xx), decoration(qq), decoration(r))
    if x.lo > zero(T) || (x.lo ≥ zero(T) && q.lo > zero(T)) ||
            (isthin(q) && isinteger(q.lo) && q.lo > zero(q)) ||
            (isthin(q) && isinteger(q.lo) && zero(T) ∉ x)
        return DecoratedInterval(r, d)
    end
    DecoratedInterval(r, trv)
end

^(xx::DecoratedInterval{T}, q::Interval{S}) where {T,S} =
    xx^DecoratedInterval(q)

## Discontinuous functions (sign, ceil, floor, trunc) and round
function sign(xx::DecoratedInterval{T}) where T
    r = sign(interval(xx))
    d = decoration(xx)
    isthin(r) && return DecoratedInterval(r, d)
    DecoratedInterval(r, min(d,def))
end
function ceil(xx::DecoratedInterval{T}) where T
    x = interval(xx)
    r = ceil(x)
    d = decoration(xx)
    if isinteger(x.hi)
        d = min(d, dac)
    end
    isthin(r) && return DecoratedInterval(r, d)
    DecoratedInterval(r, min(d,def))
end
function floor(xx::DecoratedInterval{T}) where T
    x = interval(xx)
    r = floor(x)
    d = decoration(xx)
    if isinteger(x.lo)
        d = min(d, dac)
    end
    isthin(r) && return DecoratedInterval(r, d)
    DecoratedInterval(r, min(d,def))
end
function trunc(xx::DecoratedInterval{T}) where T
    x = interval(xx)
    r = trunc(x)
    d = decoration(xx)
    if (isinteger(x.lo) && x.lo < zero(T)) || (isinteger(x.hi) && x.hi > zero(T))
        d = min(d, dac)
    end
    isthin(r) && return DecoratedInterval(r, d)
    DecoratedInterval(r, min(d,def))
end

function round(xx::DecoratedInterval, ::RoundingMode{:Nearest})
    x = interval(xx)
    r = round(x)
    d = decoration(xx)
    if isinteger(2*x.lo) || isinteger(2*x.hi)
        d = min(d, dac)
    end
    isthin(r) && return DecoratedInterval(r, d)
    DecoratedInterval(r, min(d,def))
end
function round(xx::DecoratedInterval, ::RoundingMode{:NearestTiesAway})
    x = interval(xx)
    r = round(x,RoundNearestTiesAway)
    d = decoration(xx)
    if isinteger(2*x.lo) || isinteger(2*x.hi)
        d = min(d, dac)
    end
    isthin(r) && return DecoratedInterval(r, d)
    DecoratedInterval(r, min(d,def))
end
round(xx::DecoratedInterval) = round(xx, RoundNearest)
round(xx::DecoratedInterval, ::RoundingMode{:ToZero}) = trunc(xx)
round(xx::DecoratedInterval, ::RoundingMode{:Up}) = ceil(xx)
round(xx::DecoratedInterval, ::RoundingMode{:Down}) = floor(xx)


## Define binary functions with no domain restrictions
binary_functions = ( :min, :max )

for f in binary_functions
    @eval function $(f)(xx::DecoratedInterval{T}, yy::DecoratedInterval{T}) where T
        r = $f(interval(xx), interval(yy))
        d = min(decoration(r), decoration(xx), decoration(yy))
        DecoratedInterval(r, d)
    end
end

## abs
abs(xx::DecoratedInterval{T}) where T =
    DecoratedInterval(abs(interval(xx)), decoration(xx))


## Other (cancel and set) functions
other_functions = ( :cancelplus, :cancelminus, :intersect, :hull, :union )

for f in other_functions
    @eval $(f)(xx::DecoratedInterval{T}, yy::DecoratedInterval{T}) where T =
        DecoratedInterval($(f)(interval(xx), interval(yy)), trv)
end

@doc """
    cancelplus(xx, yy)

Decorated interval extension; the result is decorated as `trv`,
following the IEEE-1788 Standard (see Sect. 11.7.1, pp 47).
""" cancelplus

@doc """
    cancelminus(xx, yy)

Decorated interval extension; the result is decorated as `trv`,
following the IEEE-1788 Standard (see Sect. 11.7.1, pp 47).
""" cancelminus

@doc """
    intersect(xx, yy)

Decorated interval extension; the result is decorated as `trv`,
following the IEEE-1788 Standard (see Sect. 11.7.1, pp 47).
""" intersect

@doc """
    hull(xx, yy)

Decorated interval extension; the result is decorated as `trv`,
following the IEEE-1788 Standard (see Sect. 11.7.1, pp 47).
""" hull

@doc """
    union(xx, yy)

Decorated interval extension; the result is decorated as `trv`,
following the IEEE-1788 Standard (see Sect. 11.7.1, pp 47).
""" union


## Functions on unrestricted domains; tan and atan are treated separately
unrestricted_functions =(
    :exp, :exp2, :exp10,
    :sin, :cos,
    :atan,
    :sinh, :cosh, :tanh,
    :asinh )

for f in unrestricted_functions
    @eval function $(f)(xx::DecoratedInterval{T}) where T
        x = interval(xx)
        r = $f(x)
        d = min(decoration(r), decoration(xx))
        DecoratedInterval(r, d)
    end
end

function tan(xx::DecoratedInterval{T}) where T
    x = interval(xx)
    r = tan(x)
    d = min(decoration(r), decoration(xx))
    if isunbounded(r)
        d = min(d, trv)
    end
    DecoratedInterval(r, d)
end

function decay(a::DECORATION)
    a == com && return dac
    a == dac && return def
    a == def && return trv
    a == trv && return trv
    ill
end

function atan(yy::DecoratedInterval{T}, xx::DecoratedInterval{T}) where T
    x = interval(xx)
    y = interval(yy)
    r = atan(y, x)
    d = decoration(r)
    d = min(d, decoration(xx), decoration(yy))
    # Check cases when decoration is trv and decays (from com or dac)
    if zero(T) ∈ y
        zero(T) ∈ x && return DecoratedInterval(r, trv)
        if x.hi < zero(T)
            y.lo < zero(T) && return DecoratedInterval(r, min(d, def))
            return DecoratedInterval(r, min(d, dac))
        end
    end
    DecoratedInterval(r, d)
end


# For domains, cf. table 9.1 on page 28 of the standard
# Functions with restricted domains:

# The function is unbounded at the bounded edges of the domain
restricted_functions1 = Dict(
    :log   => [0, Inf],
    :log2  => [0, Inf],
    :log10 => [0, Inf],
    :atanh => [-1, 1]
)

# The function is bounded at the bounded edge(s) of the domain
restricted_functions2 = Dict(
    :sqrt  => [0, Inf],
    :asin  => [-1, 1],
    :acos  => [-1, 1],
    :acosh => [1, Inf]
)

# Define functions with restricted domains on DecoratedInterval's:
for (f, domain) in restricted_functions1
    domain = Interval(domain...)
    @eval function Base.$(f)(xx::DecoratedInterval{T}) where T
        x = interval(xx)
        r = $(f)(x)
        d = min(decoration(xx), decoration(r))
        x ⪽ $(domain) && return DecoratedInterval(r, d)
        DecoratedInterval(r, trv)
    end
end

for (f, domain) in restricted_functions2
    domain = Interval(domain...)
    @eval function Base.$(f)(xx::DecoratedInterval{T}) where T
        x = interval(xx)
        r = $(f)(x)
        d = min(decoration(xx), decoration(r))
        x ⊆ $(domain) && return DecoratedInterval(r, d)
        DecoratedInterval(r, trv)
    end
end<|MERGE_RESOLUTION|>--- conflicted
+++ resolved
@@ -17,14 +17,9 @@
 )
 
 bool_binary_functions = (
-<<<<<<< HEAD
     :<, :>, :!=, :⊆, :<=,
     :isinterior, :isdisjoint, :precedes, :strictprecedes,
     :≛
-=======
-    :<, :>, :!=, :⊆, :<=, :(==),
-    :isinterior, :isdisjoint, :precedes, :strictprecedes
->>>>>>> 75f53c0c
 )
 
 for f in bool_functions

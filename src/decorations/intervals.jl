# This file is part of the IntervalArithmetic.jl package; MIT licensed

# Decorated intervals, following the IEEE 1758-2015 standard

"""
    DECORATION

Enumeration constant for the types of interval decorations.
The nomenclature of the follows the IEEE-1788 (2015) standard
(sect 11.2):

- `com -> 4`: common: bounded, non-empty
- `dac -> 3`: defined (nonempty) and continuous
- `def -> 2`: defined (nonempty)
- `trv -> 1`: always true (no information)
- `ill -> 0`: nai ("not an interval")
"""
@enum DECORATION ill=0 trv=1 def=2 dac=3 com=4
# Note that `isweaklyless`, and hence ``<` and `min`, are automatically defined for enums

"""
    DecoratedInterval

A *decorated* interval is an interval, together with a *decoration*, i.e.
a flag that records the status of the interval when thought of as the result
of a previously executed sequence of functions acting on an initial interval.
"""

struct DecoratedInterval{T}
    interval::Interval{T}
    decoration::DECORATION
end

DecoratedInterval(I::DecoratedInterval, dec::DECORATION) = DecoratedInterval(I.interval, dec)

<<<<<<< HEAD
function DecoratedInterval(a::T, b::T, d::DECORATION) where {T<:Real}
    a > b && return DecoratedInterval(nai(T), ill)
    DecoratedInterval(Interval(a, b), d)
=======
function DecoratedInterval(a::T, b::T, d::DECORATION) where T<:Real
    is_valid_interval(a, b) || return nai(T)
    DecoratedInterval(Interval(a,b), d)
>>>>>>> 75f53c0c
end

DecoratedInterval(a::Tuple, d::DECORATION) = DecoratedInterval(a..., d)

DecoratedInterval(a::T, b::S, d::DECORATION) where {T<:Real, S<:Real} =
    DecoratedInterval(promote(a, b)..., d)

DecoratedInterval(a::T, d::DECORATION) where {T<:Real} =
    DecoratedInterval(Interval(a, a), d)

function DecoratedInterval{T}(I::Interval) where {T}
    d = decoration(I)
    d <= trv && return DecoratedInterval{T}(I, d)
    d == ill && return DecoratedInterval{T}(nai(I), d)
    return DecoratedInterval{T}(I, d)
end

DecoratedInterval(I::Interval) = DecoratedInterval{default_bound()}(I)

<<<<<<< HEAD
function DecoratedInterval(a::T, b::T) where {T<:Real}
    a > b && return DecoratedInterval(nai(T), ill)
    DecoratedInterval(Interval(a, b))
=======
function DecoratedInterval(a::T, b::T) where T<:Real
    is_valid_interval(a, b) || return nai(T)
    DecoratedInterval(Interval(a,b))
>>>>>>> 75f53c0c
end

DecoratedInterval(a::T, b::T) where {T<:Integer} =
    DecoratedInterval(float(a),float(b))

DecoratedInterval(a::T) where {T<:Real} = DecoratedInterval(Interval(a, a))

DecoratedInterval(a::T, b::S) where {T<:Real, S<:Real} =
    DecoratedInterval(promote(a, b)...)

DecoratedInterval(a::Tuple) = DecoratedInterval(a...)

interval(x::DecoratedInterval) = x.interval
decoration(x::DecoratedInterval) = x.decoration

# Automatic decorations for an Interval
function decoration(I::Interval)
    isnai(I) && return ill           # nai()
    isempty(I) && return trv         # emptyinterval
    isunbounded(I) && return dac     # unbounded
    com                              # common
end

# Promotion and conversion, and other constructors

promote_rule(::Type{D}, ::Type{S}) where {T<:Real, S<:Real, F<:Interval{T}, D<:DecoratedInterval{T}} =
    D{promote_type(T, S), F}

promote_rule(::Type{DecoratedInterval{T}}, ::Type{DecoratedInterval{S}}) where
    {T<:Real, S<:Real} = DecoratedInterval{promote_type(T, S)}

convert(::Type{DecoratedInterval{T}}, x::S) where {T<:Real, S<:Real} =
    DecoratedInterval( Interval(T(x, RoundDown), T(x, RoundUp)) )

convert(::Type{DecoratedInterval{T}}, x::S) where {T<:Real, S<:Integer} =
    DecoratedInterval( Interval(T(x), T(x)) )

function convert(::Type{DecoratedInterval{T}}, xx::DecoratedInterval) where {T<:Real}
    x = interval(xx)
    x = atomic(Interval{T},x)
    DecoratedInterval( x, decoration(xx) )
end

convert(::Type{DecoratedInterval{T}}, x::AbstractString) where {T<:AbstractFloat} =
    parse(DecoratedInterval{T}, x)

big(x::DecoratedInterval) = DecoratedInterval(big(interval(x)), decoration(x))

macro decorated(ex...)
    if(!(ex[1] isa String))
        local x

        if length(ex) == 1
            x = :(@interval($(esc(ex[1]))))
        else
            x = :($(esc(ex[1])), $(esc(ex[2])))
        end

        :(DecoratedInterval($x))
    else
        s = ex[1]
        parse(DecoratedInterval{Float64}, s)
    end
end<|MERGE_RESOLUTION|>--- conflicted
+++ resolved
@@ -33,15 +33,9 @@
 
 DecoratedInterval(I::DecoratedInterval, dec::DECORATION) = DecoratedInterval(I.interval, dec)
 
-<<<<<<< HEAD
 function DecoratedInterval(a::T, b::T, d::DECORATION) where {T<:Real}
-    a > b && return DecoratedInterval(nai(T), ill)
-    DecoratedInterval(Interval(a, b), d)
-=======
-function DecoratedInterval(a::T, b::T, d::DECORATION) where T<:Real
     is_valid_interval(a, b) || return nai(T)
     DecoratedInterval(Interval(a,b), d)
->>>>>>> 75f53c0c
 end
 
 DecoratedInterval(a::Tuple, d::DECORATION) = DecoratedInterval(a..., d)
@@ -61,15 +55,9 @@
 
 DecoratedInterval(I::Interval) = DecoratedInterval{default_bound()}(I)
 
-<<<<<<< HEAD
 function DecoratedInterval(a::T, b::T) where {T<:Real}
-    a > b && return DecoratedInterval(nai(T), ill)
-    DecoratedInterval(Interval(a, b))
-=======
-function DecoratedInterval(a::T, b::T) where T<:Real
     is_valid_interval(a, b) || return nai(T)
     DecoratedInterval(Interval(a,b))
->>>>>>> 75f53c0c
 end
 
 DecoratedInterval(a::T, b::T) where {T<:Integer} =

# This file contains the functions described as "Basic arithmetic functions" in
# Section 9.1 of the IEEE Standard 1788-2015 and required for set-based flavor
# in Section 10.5.3, at the exception of the `sqr` function present in the
# power.jl file

+(a::Interval) = a # not in the IEEE Standard 1788-2015

"""
    +(a::Interval, b::Interval)
    +(a::Interval, b::Real)
    +(a::Real, b::Interval)

Implement the `add` function of the IEEE Standard 1788-2015 (Table 9.1).
"""
function +(a::Interval{T}, b::Interval{T}) where {T<:NumTypes}
    isemptyinterval(a) && return a
    isemptyinterval(b) && return b
    return @round(T, inf(a) + inf(b), sup(a) + sup(b))
end

+(a::Interval, b::Interval) = +(promote(a, b)...)

function +(a::Interval{T}, b::T) where {T<:NumTypes}
<<<<<<< HEAD
    isemptyinterval(a) && return a
=======
    isempty(a) && return a
    isfinite(b) || return emptyinterval(T)
>>>>>>> 13147409
    return @round(T, inf(a) + b, sup(a) + b)
end

+(a::Interval{T}, b::Real) where {T<:NumTypes} = a + interval(T, b)

+(a::Real, b::Interval{T}) where {T<:NumTypes} = b + a

"""
    -(a::Interval)

Implement the `neg` function of the IEEE Standard 1788-2015 (Table 9.1).
"""
-(a::Interval{T}) where {T<:NumTypes} = unsafe_interval(T, -sup(a), -inf(a))

"""
    -(a::Interval, b::Interval)
    -(a::Interval, b::Real)
    -(a::Real, b::Interval)

Implement the `sub` function of the IEEE Standard 1788-2015 (Table 9.1).
"""
function -(a::Interval{T}, b::Interval{T}) where {T<:NumTypes}
    isemptyinterval(a) && return a
    isemptyinterval(b) && return b
    return @round(T, inf(a) - sup(b), sup(a) - inf(b))
end

-(a::Interval, b::Interval) = -(promote(a, b)...)

function -(a::Interval{T}, b::T) where {T<:NumTypes}
    isemptyinterval(a) && return a
    return @round(T, inf(a) - b, sup(a) - b)
end

function -(b::T, a::Interval{T}) where {T<:NumTypes}
    isemptyinterval(a) && return a
    return @round(T, b - sup(a), b - inf(a))
end

-(a::Interval{T}, b::Real) where {T<:NumTypes} = a - interval(T, b)

-(a::Real, b::Interval{T}) where {T<:NumTypes} = interval(T, a) - b

"""
    unsafe_scale(a::Interval, α)

Multiply an interval by a positive scalar. For efficiency, does not check that
the constant is positive.
"""
unsafe_scale(a::Interval{T}, α::T) where {T<:NumTypes} = @round(T, inf(a) * α, sup(a) * α)

"""
    *(a::Interval, b::Interval)
    *(a::Interval, b::Real)
    *(a::Real, b::Interval)

Implement the `mul` function of the IEEE Standard 1788-2015 (Table 9.1).

!!! note
    The behavior of the multiplication is flavor dependent for some edge cases.
"""
function *(a::Interval{T}, b::Interval{T}) where {T<:NumTypes}
    isemptyinterval(a) && return a
    isemptyinterval(b) && return b
    isthinzero(a) && return a
    isthinzero(b) && return b
    isbounded(a) && isbounded(b) && return mult(*, a, b)
    return mult((x, y, r) -> unbounded_mult(T, x, y, r), a, b)
end

*(a::Interval, b::Interval) = *(promote(a, b)...)

function *(a::Interval{T}, b::T) where {T<:NumTypes}
<<<<<<< HEAD
    (isemptyinterval(a) || isthinzero(a) || isone(b)) && return a
=======
    (isempty(a) || isthinzero(a) || isone(b)) && return a
    isfinite(b) || return emptyinterval(T)
>>>>>>> 13147409
    if b ≥ 0
        return @round(T, inf(a) * b, sup(a) * b)
    else
        return @round(T, sup(a) * b, inf(a) * b)
    end
end

*(a::Interval{T}, b::Real) where {T<:NumTypes} = a * interval(T, b)

*(a::Real, b::Interval{T}) where {T<:NumTypes} = b * a

# helper functions for multiplication
function unbounded_mult(::Type{T}, x::T, y::T, r::RoundingMode) where {T<:NumTypes}
    iszero(x) && return sign(y) * zero_times_infinity(T)
    iszero(y) && return sign(x) * zero_times_infinity(T)
    return *(x, y, r)
end

function mult(op, a::Interval{T}, b::Interval{T}) where {T<:NumTypes}
    if inf(b) ≥ 0
        inf(a) ≥ 0 && return @round(T, op(inf(a), inf(b)), op(sup(a), sup(b)))
        sup(a) ≤ 0 && return @round(T, op(inf(a), sup(b)), op(sup(a), inf(b)))
        return @round(T, inf(a)*sup(b), sup(a)*sup(b)) # 0 ∈ a
    elseif sup(b) ≤ 0
        inf(a) ≥ 0 && return @round(T, op(sup(a), inf(b)), op(inf(a), sup(b)))
        sup(a) ≤ 0 && return @round(T, op(sup(a), sup(b)), op(inf(a), inf(b)))
        return @round(T, sup(a)*inf(b), inf(a)*inf(b)) # 0 ∈ a
    else
        inf(a) > 0 && return @round(T, op(sup(a), inf(b)), op(sup(a), sup(b)))
        sup(a) < 0 && return @round(T, op(inf(a), sup(b)), op(inf(a), inf(b)))
        return @round(T, min( op(inf(a), sup(b)), op(sup(a), inf(b)) ),
                         max( op(inf(a), inf(b)), op(sup(a), sup(b)) ))
    end
end

"""
    /(a::Interval, b::Interval)
    /(a::Interval, b::Real)
    /(a::Real, b::Interval)

Implement the `div` function of the IEEE Standard 1788-2015 (Table 9.1).

!!! note
    The behavior of the division is flavor dependent for some edge cases.
"""
function /(a::Interval{T}, b::Interval{T}) where {T<:NumTypes}
    isemptyinterval(a) && return a
    isemptyinterval(b) && return b
    isthinzero(b) && return div_by_thin_zero(a)
    if inf(b) > 0 # b strictly positive
        inf(a) ≥ 0 && return @round(T, inf(a)/sup(b), sup(a)/inf(b))
        sup(a) ≤ 0 && return @round(T, inf(a)/inf(b), sup(a)/sup(b))
        return @round(T, inf(a)/inf(b), sup(a)/inf(b)) # 0 ∈ a
    elseif sup(b) < 0 # b strictly negative
        inf(a) ≥ 0 && return @round(T, sup(a)/sup(b), inf(a)/inf(b))
        sup(a) ≤ 0 && return @round(T, sup(a)/inf(b), inf(a)/sup(b))
        return @round(T, sup(a)/sup(b), inf(a)/sup(b)) # 0 ∈ a
    else # 0 ∈ b
        isthinzero(a) && return a
        if iszero(inf(b))
            inf(a) ≥ 0 && return @round(T, inf(a)/sup(b), typemax(T))
            sup(a) ≤ 0 && return @round(T, typemin(T), sup(a)/sup(b))
            return entireinterval(T)
        elseif sup(b) == 0
            inf(a) ≥ 0 && return @round(T, typemin(T), inf(a)/inf(b))
            sup(a) ≤ 0 && return @round(T, sup(a)/inf(b), typemax(T))
            return entireinterval(T)
        else
            return entireinterval(T)
        end
    end
end

/(a::Interval, b::Interval) = /(promote(a, b)...)

function /(a::Interval{T}, b::T) where {T<:NumTypes}
<<<<<<< HEAD
    isemptyinterval(a) && return a
=======
    isempty(a) && return a
    isfinite(b) || return emptyinterval(T)
>>>>>>> 13147409
    iszero(b) && return div_by_thin_zero(a)
    if b ≥ 0
        return @round(T, inf(a)/b, sup(a)/b)
    else
        return @round(T, sup(a)/b, inf(a)/b)
    end
end

/(a::Interval{T}, b::Real) where {T<:NumTypes} = a / interval(T, b)

/(a::Real, b::Interval{T}) where {T<:NumTypes} = interval(T, a) / b

"""
    inv(a::Interval)

Implement the `recip` function of the IEEE Standard 1788-2015 (Table 9.1).

!!! note
    The behavior of the division is flavor dependent for some edge cases.
"""
function inv(a::Interval{T}) where {T<:NumTypes}
    isemptyinterval(a) && return a
    if ismember(0, a)
        inf(a) < 0 == sup(a) && return @round(T, typemin(T), inv(inf(a)))
        inf(a) == 0 < sup(a) && return @round(T, inv(sup(a)), typemax(T))
        inf(a) < 0 < sup(a) && return entireinterval(T)
        isthinzero(a) && return div_by_thin_zero(one(Interval{T}))
    end
    return @round(T, inv(sup(a)), inv(inf(a)))
end

# rational division
//(a::Interval, b::Interval) = a / b

min_ignore_nans(args...) = minimum(filter(x -> !isnan(x), args))

max_ignore_nans(args...) = maximum(filter(x -> !isnan(x), args))



muladd(a::F, b::F, c::F) where {F<:Interval} = a * b + c

muladd(a::Interval, b::Interval, c::Interval) = muladd(promote(a, b, c)...)

muladd(a::Interval{T}, b::Interval{S}, c::Number) where {T<:NumTypes,S<:NumTypes} = muladd(promote(a, b, interval(promote_numtype(T, S), c))...)
muladd(a::Interval{T}, b::Number, c::Interval{S}) where {T<:NumTypes,S<:NumTypes} = muladd(promote(a, interval(promote_numtype(T, S), b), c)...)
muladd(a::Number, b::Interval{T}, c::Interval{S}) where {T<:NumTypes,S<:NumTypes} = muladd(promote(interval(promote_numtype(T, S), a), b, c)...)

muladd(a::Interval{T}, b::Number, c::Number) where {T<:NumTypes} = muladd(a, interval(T, b), interval(T, c))
muladd(a::Number, b::Interval{T}, c::Number) where {T<:NumTypes} = muladd(interval(T, a), b, interval(T, c))
muladd(a::Number, b::Number, c::Interval{T}) where {T<:NumTypes} = muladd(interval(T, a), interval(T, b), c)

"""
    fma(a::Interval, b::Interval, c::Interval)

Fused multiply-add.

Implement the `fma` function of the IEEE Standard 1788-2015 (Table 9.1).
"""
function fma(a::Interval{T}, b::Interval{T}, c::Interval{T}) where {T<:NumTypes}
    isemptyinterval(a) && return a
    isemptyinterval(b) && return b
    isemptyinterval(c) && return c

    if isentireinterval(a)
        isthinzero(b) && return c
        return entireinterval(T)
    elseif isentireinterval(b)
        isthinzero(a) && return c
        return entireinterval(T)
    end

    lo = setrounding(T, RoundDown) do
        lo1 = fma(inf(a), inf(b), inf(c))
        lo2 = fma(inf(a), sup(b), inf(c))
        lo3 = fma(sup(a), inf(b), inf(c))
        lo4 = fma(sup(a), sup(b), inf(c))
        min_ignore_nans(lo1, lo2, lo3, lo4)
    end

    hi = setrounding(T, RoundUp) do
        hi1 = fma(inf(a), inf(b), sup(c))
        hi2 = fma(inf(a), sup(b), sup(c))
        hi3 = fma(sup(a), inf(b), sup(c))
        hi4 = fma(sup(a), sup(b), sup(c))
        max_ignore_nans(hi1, hi2, hi3, hi4)
    end

    return unsafe_interval(T, lo, hi)
end

fma(a::Interval, b::Interval, c::Interval) = fma(promote(a, b, c)...)

"""
    sqrt(a::Interval)

Square root of an interval.

Implement the `sqrt` function of the IEEE Standard 1788-2015 (Table 9.1).
"""
function sqrt(a::Interval{T}) where {T<:NumTypes}
    domain = unsafe_interval(T, zero(T), typemax(T))
    x = intersectinterval(a, domain)
    isemptyinterval(x) && return x
    lo, hi = bounds(x)
    return @round(T, sqrt(lo), sqrt(hi)) # `sqrt` is correctly-rounded
end<|MERGE_RESOLUTION|>--- conflicted
+++ resolved
@@ -21,12 +21,8 @@
 +(a::Interval, b::Interval) = +(promote(a, b)...)
 
 function +(a::Interval{T}, b::T) where {T<:NumTypes}
-<<<<<<< HEAD
-    isemptyinterval(a) && return a
-=======
-    isempty(a) && return a
+    isemptyinterval(a) && return a
     isfinite(b) || return emptyinterval(T)
->>>>>>> 13147409
     return @round(T, inf(a) + b, sup(a) + b)
 end
 
@@ -100,12 +96,8 @@
 *(a::Interval, b::Interval) = *(promote(a, b)...)
 
 function *(a::Interval{T}, b::T) where {T<:NumTypes}
-<<<<<<< HEAD
     (isemptyinterval(a) || isthinzero(a) || isone(b)) && return a
-=======
-    (isempty(a) || isthinzero(a) || isone(b)) && return a
     isfinite(b) || return emptyinterval(T)
->>>>>>> 13147409
     if b ≥ 0
         return @round(T, inf(a) * b, sup(a) * b)
     else
@@ -182,12 +174,8 @@
 /(a::Interval, b::Interval) = /(promote(a, b)...)
 
 function /(a::Interval{T}, b::T) where {T<:NumTypes}
-<<<<<<< HEAD
-    isemptyinterval(a) && return a
-=======
-    isempty(a) && return a
+    isemptyinterval(a) && return a
     isfinite(b) || return emptyinterval(T)
->>>>>>> 13147409
     iszero(b) && return div_by_thin_zero(a)
     if b ≥ 0
         return @round(T, inf(a)/b, sup(a)/b)

# This file is part of the IntervalArithmetic.jl package; MIT licensed

## Powers

# CRlibm does not contain a correctly-rounded ^ function for Float64
# Use the BigFloat version from MPFR instead, which is correctly-rounded:

# Write explicitly like this to avoid ambiguity warnings:
for T in (:Integer, :Float64, :BigFloat, :Interval)
    @eval ^(a::Interval{Float64}, x::$T) = atomic(Interval{Float64}, bigequiv(a)^x)
end
^(a::Interval{Float32}, x::Interval) = atomic(Interval{Float32}, bigequiv(a)^x)

# Integer power:

# overwrite new behaviour for small integer powers from
# https://github.com/JuliaLang/julia/pull/24240:

Base.literal_pow(::typeof(^), x::Interval{T}, ::Val{p}) where {T,p} = x^p


Base.eltype(x::Interval{T}) where {T<:Real} = Interval{T}

"""
    numtype(::Interval{T}) where {T<:Real} = T

Returns the type of the bounds of the interval.

### Example

```julia
julia> numtype(1..2)
Float64
```
"""
numtype(::Interval{T}) where {T<:Real} = T


function ^(a::Interval{BigFloat}, n::Integer)
    isempty(a) && return a
    n == 0 && return one(a)
    n == 1 && return a
    # n == 2 && return sqr(a)
    n < 0 && a == zero(a) && return emptyinterval(a)

    T = BigFloat

    if isodd(n) # odd power
        isentire(a) && return a
        if n > 0
            a.lo == 0 && return @round(0, a.hi^n)
            a.hi == 0 && return @round(a.lo^n, 0)
            return @round(a.lo^n, a.hi^n)
        else
            if a.lo ≥ 0
                a.lo == 0 && return @round(a.hi^n, Inf)
                return @round(a.hi^n, a.lo^n)

            elseif a.hi ≤ 0
                a.hi == 0 && return @round(-Inf, a.lo^n)
                return @round(a.hi^n, a.lo^n)
            else
                return entireinterval(a)
            end
        end

    else # even power
        if n > 0
            if a.lo ≥ 0
                return @round(a.lo^n, a.hi^n)
            elseif a.hi ≤ 0
                return @round(a.hi^n, a.lo^n)
            else
                return @round(mig(a)^n, mag(a)^n)
            end

        else
            if a.lo ≥ 0
                return @round(a.hi^n, a.lo^n)
            elseif a.hi ≤ 0
                return @round(a.lo^n, a.hi^n)
            else
                return @round(mag(a)^n, mig(a)^n)
            end
        end
    end
end

function sqr(a::Interval{T}) where T<:Real
    return a^2
    # isempty(a) && return a
    # if a.lo ≥ zero(T)
    #     return @round(a.lo^2, a.hi^2)
    #
    # elseif a.hi ≤ zero(T)
    #     return @round(a.hi^2, a.lo^2)
    # end
    #
    # return @round(mig(a)^2, mag(a)^2)
end

^(a::Interval{BigFloat}, x::AbstractFloat) = a^big(x)

# Floating-point power of a BigFloat interval:
function ^(a::Interval{BigFloat}, x::BigFloat)

    domain = Interval{BigFloat}(0, Inf)

    if a == zero(a)
        a = a ∩ domain
        x > zero(x) && return zero(a)
        return emptyinterval(a)
    end

    isinteger(x) && return a^(round(Int, x))
    x == 0.5 && return sqrt(a)

    a = a ∩ domain
    (isempty(x) || isempty(a)) && return emptyinterval(a)

    xx = atomic(Interval{BigFloat}, x)

    # @round() can't be used directly, because both arguments may
    # Inf or -Inf, which throws an error
    # lo = @round(a.lo^xx.lo, a.lo^xx.lo)
    lolod = @round_down(a.lo^xx.lo)
    lolou = @round_up(a.lo^xx.lo)
    lo = (lolod == Inf || lolou == -Inf) ?
        wideinterval(lolod) : Interval(lolod, lolou)

    # lo1 = @round(a.lo^xx.hi, a.lo^xx.hi)
    lohid = @round_down(a.lo^xx.hi)
    lohiu = @round_up(a.lo^xx.hi)
    lo1 = (lohid == Inf || lohiu == -Inf) ?
        wideinterval(lohid) : Interval(lohid, lohiu)

    # hi = @round(a.hi^xx.lo, a.hi^xx.lo)
    hilod = @round_down(a.hi^xx.lo)
    hilou = @round_up(a.hi^xx.lo)
    hi = (hilod == Inf || hilou == -Inf) ?
        wideinterval(hilod) : Interval(hilod, hilou)

    # hi1 = @round(a.hi^xx.hi, a.hi^xx.hi)
    hihid = @round_down(a.hi^xx.hi)
    hihiu = @round_up(a.hi^xx.hi)
    hi1 = (hihid == Inf || hihiu == -Inf) ?
        wideinterval(hihid) : Interval(hihid, hihiu)

    lo = hull(lo, lo1)
    hi = hull(hi, hi1)

    return hull(lo, hi)
end

function ^(a::Interval{Rational{T}}, x::AbstractFloat) where T<:Integer
    a = Interval(a.lo.num/a.lo.den, a.hi.num/a.hi.den)
    a = a^x
    atomic(Interval{Rational{T}}, a)
end

# Rational power
function ^(a::Interval{T}, x::Rational) where T
    domain = Interval{T}(0, Inf)

    p = x.num
    q = x.den

    isempty(a) && return emptyinterval(a)
    x == 0 && return one(a)

    if a == zero(a)
        x > zero(x) && return zero(a)
        return emptyinterval(a)
    end

    x == (1//2) && return sqrt(a)

    if x >= 0
        if a.lo ≥ 0
            isinteger(x) && return a ^ Int64(x)
            a = @biginterval(a)
            ui = convert(Culong, q)
            low = BigFloat()
            high = BigFloat()
            ccall((:mpfr_rootn_ui, :libmpfr) , Int32 , (Ref{BigFloat}, Ref{BigFloat}, Culong, MPFRRoundingMode) , low , a.lo , ui, MPFRRoundDown)
            ccall((:mpfr_rootn_ui, :libmpfr) , Int32 , (Ref{BigFloat}, Ref{BigFloat}, Culong, MPFRRoundingMode) , high , a.hi , ui, MPFRRoundUp)
            b = interval(low, high)
            b = convert(Interval{T}, b)
            return b^p
        end

        if a.lo < 0 && a.hi ≥ 0
            isinteger(x) && return a ^ Int64(x)
            a = a ∩ Interval{T}(0, Inf)
            a = @biginterval(a)
            ui = convert(Culong, q)
            low = BigFloat()
            high = BigFloat()
            ccall((:mpfr_rootn_ui, :libmpfr) , Int32 , (Ref{BigFloat}, Ref{BigFloat}, Culong, MPFRRoundingMode) , low , a.lo , ui, MPFRRoundDown)
            ccall((:mpfr_rootn_ui, :libmpfr) , Int32 , (Ref{BigFloat}, Ref{BigFloat}, Culong, MPFRRoundingMode) , high , a.hi , ui, MPFRRoundUp)
            b = interval(low, high)
            b = convert(Interval{T}, b)
            return b^p
        end

        if a.hi < 0
            isinteger(x) && return a ^ Int64(x)
            return emptyinterval(a)
        end

    end

    if x < 0
        return inv(a^(-x))
    end

end

# Interval power of an interval:
function ^(a::Interval{BigFloat}, x::Interval)
    T = BigFloat
    domain = Interval{T}(0, Inf)

    a = a ∩ domain

    (isempty(x) || isempty(a)) && return emptyinterval(a)

    lo1 = a^x.lo
    lo2 = a^x.hi
    lo1 = hull(lo1, lo2)

    hi1 = a^x.lo
    hi2 = a^x.hi
    hi1 = hull(hi1, hi2)

    hull(lo1, hi1)
end


function sqrt(a::Interval{T}) where T
    domain = Interval{T}(0, Inf)
    a = a ∩ domain

    isempty(a) && return a

    @round(sqrt(a.lo), sqrt(a.hi))  # `sqrt` is correctly-rounded
end



"""
    pow(x::Interval, n::Integer)

A faster implementation of `x^n`, currently using `power_by_squaring`.
`pow(x, n)` will usually return an interval that is slightly larger than that calculated by `x^n`, but is guaranteed to be a correct
enclosure when using multiplication with correct rounding.
"""
function pow(x::Interval, n::Integer)  # fast integer power
    if n < 0
        return 1/pow(x, -n)
    end

    isempty(x) && return x

    if iseven(n) && 0 ∈ x

        return hull(zero(x),
                    hull(Base.power_by_squaring(Interval(mig(x)), n),
                        Base.power_by_squaring(Interval(mag(x)), n))
            )

    else

      return hull( Base.power_by_squaring(Interval(x.lo), n),
                    Base.power_by_squaring(Interval(x.hi), n) )

    end

end

function pow(x::Interval, y::Real)  # fast real power, including for y an Interval

    isempty(x) && return x
    isinteger(y) && return pow(x, Int(y.lo))
    return exp(y * log(x))

end




for f in (:exp, :expm1)
    @eval begin
        function ($f)(a::Interval{T}) where T
            isempty(a) && return a
            @round( ($f)(a.lo), ($f)(a.hi) )
        end
    end
end


for f in (:exp2, :exp10, :cbrt)

    @eval function ($f)(x::BigFloat, r::RoundingMode)  # add BigFloat functions with rounding:
            setrounding(BigFloat, r) do
                ($f)(x)
            end
        end

    @eval ($f)(a::Interval{T}) where T = atomic(Interval{T}, $f(bigequiv(a)))  # no CRlibm version

    @eval function ($f)(a::Interval{BigFloat})
            isempty(a) && return a
            @round( ($f)(a.lo), ($f)(a.hi) )
        end
end


for f in (:log, :log2, :log10)

    @eval function ($f)(a::Interval{T}) where T
            domain = Interval{T}(0, Inf)
            a = a ∩ domain

            (isempty(a) || a.hi ≤ zero(T)) && return emptyinterval(a)

            @round( ($f)(a.lo), ($f)(a.hi) )

        end
end

function log1p(a::Interval{T}) where T
    domain = Interval{T}(-1, Inf)
    a = a ∩ domain

    (isempty(a) || a.hi ≤ -one(T)) && return emptyinterval(a)

    @round( log1p(a.lo), log1p(a.hi) )
end

hypot(a::Interval{BigFloat}, b::Interval{BigFloat}) = sqrt(a^2 + b^2)

hypot(a::Interval{T}, b::Interval{T}) where T= atomic(Interval{T}, hypot(bigequiv(a), bigequiv(b)))

"""
nthroot(a::Interval{BigFloat}, n::Integer)
Compute the real n-th root of Interval.
"""
function nthroot(a::Interval{BigFloat}, n::Integer)
    n == 1 && return a
    n < 0 && a == zero(a) && return emptyinterval(a)
    isempty(a) && return a
    if n > 0
        a.hi < 0 && iseven(n) && return emptyinterval(BigFloat)
        if a.lo < 0 && a.hi >= 0 && iseven(n)
            a = a ∩ Interval{BigFloat}(0, Inf)
        end
        ui = convert(Culong, n)
        low = BigFloat()
        high = BigFloat()
        ccall((:mpfr_rootn_ui, :libmpfr), Int32 , (Ref{BigFloat}, Ref{BigFloat}, Culong, MPFRRoundingMode) , low , a.lo , ui, MPFRRoundDown)
        ccall((:mpfr_rootn_ui, :libmpfr), Int32 , (Ref{BigFloat}, Ref{BigFloat}, Culong, MPFRRoundingMode) , high , a.hi , ui, MPFRRoundUp)
        b = interval(low , high)
        return b
    elseif n < 0
        return inv(nthroot(a, -n))
    elseif n == 0
        return emptyinterval(a)
    end
end

function nthroot(a::Interval{T}, n::Integer) where T
    b = nthroot(bigequiv(a), n)
    return convert(Interval{T}, b)
end

"""
Calculate `x::Interval mod y::Real`, limited by `y != 0`.
"""
function mod(x::Interval, y::Real)
    @assert y != zero(y) """mod(x::Interval, y::Real) 
is currently implemented only for a strictly positive or negative divisor y."""
    division = x / y
    fl = floor(division)
<<<<<<< HEAD
    fl.lo < fl.hi ? Interval(zero(y), y) : y * (division - fl)
end

mod(x:T, y::Interval) where T = throw(ArgumentError("mod not defined for interval as divisor `y`"))
=======
    if !isthin(fl)
        return y > zero(y) ? Interval(zero(y), y) : Interval(y, zero(y))
    else
        return y * (division - fl)
    end
end
>>>>>>> d2603d6c
<|MERGE_RESOLUTION|>--- conflicted
+++ resolved
@@ -382,16 +382,11 @@
 is currently implemented only for a strictly positive or negative divisor y."""
     division = x / y
     fl = floor(division)
-<<<<<<< HEAD
-    fl.lo < fl.hi ? Interval(zero(y), y) : y * (division - fl)
-end
-
-mod(x:T, y::Interval) where T = throw(ArgumentError("mod not defined for interval as divisor `y`"))
-=======
     if !isthin(fl)
         return y > zero(y) ? Interval(zero(y), y) : Interval(y, zero(y))
     else
         return y * (division - fl)
     end
 end
->>>>>>> d2603d6c
+
+mod(x:T, y::Interval) where T = throw(ArgumentError("mod not defined for interval as divisor `y`"))
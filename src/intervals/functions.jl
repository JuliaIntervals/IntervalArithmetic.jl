# This file is part of the IntervalArithmetic.jl package; MIT licensed

<<<<<<< HEAD
=======
## Powers

# CRlibm does not contain a correctly-rounded ^ function for Float64
# Use the BigFloat version from MPFR instead, which is correctly-rounded:

# Write explicitly like this to avoid ambiguity warnings:
for T in (:Integer, :Float64, :BigFloat, :Interval)
    @eval ^(a::Interval{Float64}, x::$T) = atomic(Interval{Float64}, bigequiv(a)^x)
end
^(a::Interval{Float32}, x::Interval) = atomic(Interval{Float32}, bigequiv(a)^x)

# Integer power:

# overwrite new behaviour for small integer powers from
# https://github.com/JuliaLang/julia/pull/24240:

Base.literal_pow(::typeof(^), x::Interval{T}, ::Val{p}) where {T,p} = x^p


Base.eltype(x::Interval{T}) where {T<:Real} = Interval{T}

"""
    numtype(::Interval{T}) where {T<:Real} = T

Returns the type of the bounds of the interval.

### Example

```julia
julia> numtype(1..2)
Float64
```
"""
numtype(::Interval{T}) where {T<:Real} = T


function ^(a::Interval{BigFloat}, n::Integer)
    isempty(a) && return a
    n == 0 && return one(a)
    n == 1 && return a
    # n == 2 && return sqr(a)
    n < 0 && a == zero(a) && return emptyinterval(a)

    T = BigFloat

    if isodd(n) # odd power
        isentire(a) && return a
        if n > 0
            a.lo == 0 && return @round(0, a.hi^n)
            a.hi == 0 && return @round(a.lo^n, 0)
            return @round(a.lo^n, a.hi^n)
        else
            if a.lo ≥ 0
                a.lo == 0 && return @round(a.hi^n, Inf)
                return @round(a.hi^n, a.lo^n)

            elseif a.hi ≤ 0
                a.hi == 0 && return @round(-Inf, a.lo^n)
                return @round(a.hi^n, a.lo^n)
            else
                return entireinterval(a)
            end
        end

    else # even power
        if n > 0
            if a.lo ≥ 0
                return @round(a.lo^n, a.hi^n)
            elseif a.hi ≤ 0
                return @round(a.hi^n, a.lo^n)
            else
                return @round(mig(a)^n, mag(a)^n)
            end

        else
            if a.lo ≥ 0
                return @round(a.hi^n, a.lo^n)
            elseif a.hi ≤ 0
                return @round(a.lo^n, a.hi^n)
            else
                return @round(mag(a)^n, mig(a)^n)
            end
        end
    end
end

function sqr(a::Interval{T}) where T<:Real
    return a^2
    # isempty(a) && return a
    # if a.lo ≥ zero(T)
    #     return @round(a.lo^2, a.hi^2)
    #
    # elseif a.hi ≤ zero(T)
    #     return @round(a.hi^2, a.lo^2)
    # end
    #
    # return @round(mig(a)^2, mag(a)^2)
end

^(a::Interval{BigFloat}, x::AbstractFloat) = a^big(x)

# Floating-point power of a BigFloat interval:
function ^(a::Interval{BigFloat}, x::BigFloat)

    domain = Interval{BigFloat}(0, Inf)

    if a == zero(a)
        a = a ∩ domain
        x > zero(x) && return zero(a)
        return emptyinterval(a)
    end

    isinteger(x) && return a^(round(Int, x))
    x == 0.5 && return sqrt(a)

    a = a ∩ domain
    (isempty(x) || isempty(a)) && return emptyinterval(a)

    xx = atomic(Interval{BigFloat}, x)

    # @round() can't be used directly, because both arguments may
    # Inf or -Inf, which throws an error
    # lo = @round(a.lo^xx.lo, a.lo^xx.lo)
    lolod = @round_down(a.lo^xx.lo)
    lolou = @round_up(a.lo^xx.lo)
    lo = (lolod == Inf || lolou == -Inf) ?
        wideinterval(lolod) : Interval(lolod, lolou)

    # lo1 = @round(a.lo^xx.hi, a.lo^xx.hi)
    lohid = @round_down(a.lo^xx.hi)
    lohiu = @round_up(a.lo^xx.hi)
    lo1 = (lohid == Inf || lohiu == -Inf) ?
        wideinterval(lohid) : Interval(lohid, lohiu)

    # hi = @round(a.hi^xx.lo, a.hi^xx.lo)
    hilod = @round_down(a.hi^xx.lo)
    hilou = @round_up(a.hi^xx.lo)
    hi = (hilod == Inf || hilou == -Inf) ?
        wideinterval(hilod) : Interval(hilod, hilou)

    # hi1 = @round(a.hi^xx.hi, a.hi^xx.hi)
    hihid = @round_down(a.hi^xx.hi)
    hihiu = @round_up(a.hi^xx.hi)
    hi1 = (hihid == Inf || hihiu == -Inf) ?
        wideinterval(hihid) : Interval(hihid, hihiu)

    lo = hull(lo, lo1)
    hi = hull(hi, hi1)

    return hull(lo, hi)
end

function ^(a::Interval{Rational{T}}, x::AbstractFloat) where T<:Integer
    a = Interval(a.lo.num/a.lo.den, a.hi.num/a.hi.den)
    a = a^x
    atomic(Interval{Rational{T}}, a)
end

# Rational power
function ^(a::Interval{T}, x::Rational) where T
    domain = Interval{T}(0, Inf)

    p = x.num
    q = x.den

    isempty(a) && return emptyinterval(a)
    x == 0 && return one(a)

    if a == zero(a)
        x > zero(x) && return zero(a)
        return emptyinterval(a)
    end

    x == (1//2) && return sqrt(a)

    if x >= 0
        if a.lo ≥ 0
            isinteger(x) && return a ^ Int64(x)
            a = @biginterval(a)
            ui = convert(Culong, q)
            low = BigFloat()
            high = BigFloat()
            ccall((:mpfr_rootn_ui, :libmpfr) , Int32 , (Ref{BigFloat}, Ref{BigFloat}, Culong, MPFRRoundingMode) , low , a.lo , ui, MPFRRoundDown)
            ccall((:mpfr_rootn_ui, :libmpfr) , Int32 , (Ref{BigFloat}, Ref{BigFloat}, Culong, MPFRRoundingMode) , high , a.hi , ui, MPFRRoundUp)
            b = interval(low, high)
            b = convert(Interval{T}, b)
            return b^p
        end

        if a.lo < 0 && a.hi ≥ 0
            isinteger(x) && return a ^ Int64(x)
            a = a ∩ Interval{T}(0, Inf)
            a = @biginterval(a)
            ui = convert(Culong, q)
            low = BigFloat()
            high = BigFloat()
            ccall((:mpfr_rootn_ui, :libmpfr) , Int32 , (Ref{BigFloat}, Ref{BigFloat}, Culong, MPFRRoundingMode) , low , a.lo , ui, MPFRRoundDown)
            ccall((:mpfr_rootn_ui, :libmpfr) , Int32 , (Ref{BigFloat}, Ref{BigFloat}, Culong, MPFRRoundingMode) , high , a.hi , ui, MPFRRoundUp)
            b = interval(low, high)
            b = convert(Interval{T}, b)
            return b^p
        end

        if a.hi < 0
            isinteger(x) && return a ^ Int64(x)
            return emptyinterval(a)
        end

    end

    if x < 0
        return inv(a^(-x))
    end

end

# Interval power of an interval:
function ^(a::Interval{BigFloat}, x::Interval)
    T = BigFloat
    domain = Interval{T}(0, Inf)

    a = a ∩ domain

    (isempty(x) || isempty(a)) && return emptyinterval(a)

    lo1 = a^x.lo
    lo2 = a^x.hi
    lo1 = hull(lo1, lo2)

    hi1 = a^x.lo
    hi2 = a^x.hi
    hi1 = hull(hi1, hi2)

    hull(lo1, hi1)
end


>>>>>>> f8a5b5ed
function sqrt(a::Interval{T}) where T
    domain = Interval{T}(0, Inf)
    a = a ∩ domain

    isempty(a) && return a

    @round(sqrt(a.lo), sqrt(a.hi))  # `sqrt` is correctly-rounded
end


<<<<<<< HEAD
function cbrt(a::Interval{T}) where T
    isempty(a) && return a

    @round(cbrt(a.lo), cbrt(a.hi))
end
=======
>>>>>>> f8a5b5ed


for f in (:exp, :expm1)
    @eval begin
        function ($f)(a::Interval{T}) where T
            isempty(a) && return a
            @round( ($f)(a.lo), ($f)(a.hi) )
        end
    end
end


for f in (:exp2, :exp10, :cbrt)

    @eval function ($f)(x::BigFloat, r::RoundingMode)  # add BigFloat functions with rounding:
            setrounding(BigFloat, r) do
                ($f)(x)
            end
        end

    @eval ($f)(a::Interval{T}) where T = atomic(Interval{T}, $f(bigequiv(a)))  # no CRlibm version

    @eval function ($f)(a::Interval{BigFloat})
            isempty(a) && return a
            @round( ($f)(a.lo), ($f)(a.hi) )
        end
end


for f in (:log, :log2, :log10)

    @eval function ($f)(a::Interval{T}) where T
            domain = Interval{T}(0, Inf)
            a = a ∩ domain

            (isempty(a) || a.hi ≤ zero(T)) && return emptyinterval(a)

            @round( ($f)(a.lo), ($f)(a.hi) )

        end
end

function log1p(a::Interval{T}) where T
    domain = Interval{T}(-1, Inf)
    a = a ∩ domain

    (isempty(a) || a.hi ≤ -one(T)) && return emptyinterval(a)

    @round( log1p(a.lo), log1p(a.hi) )
end

hypot(a::Interval{BigFloat}, b::Interval{BigFloat}) = sqrt(a^2 + b^2)

hypot(a::Interval{T}, b::Interval{T}) where T= atomic(Interval{T}, hypot(bigequiv(a), bigequiv(b)))

"""
nthroot(a::Interval{BigFloat}, n::Integer)
Compute the real n-th root of Interval.
"""
function nthroot(a::Interval{BigFloat}, n::Integer)
    n == 1 && return a
    n < 0 && a == zero(a) && return emptyinterval(a)
    isempty(a) && return a
    if n > 0
        a.hi < 0 && iseven(n) && return emptyinterval(BigFloat)
        if a.lo < 0 && a.hi >= 0 && iseven(n)
            a = a ∩ Interval{BigFloat}(0, Inf)
        end
        ui = convert(Culong, n)
        low = BigFloat()
        high = BigFloat()
        ccall((:mpfr_rootn_ui, :libmpfr), Int32 , (Ref{BigFloat}, Ref{BigFloat}, Culong, MPFRRoundingMode) , low , a.lo , ui, MPFRRoundDown)
        ccall((:mpfr_rootn_ui, :libmpfr), Int32 , (Ref{BigFloat}, Ref{BigFloat}, Culong, MPFRRoundingMode) , high , a.hi , ui, MPFRRoundUp)
        b = interval(low , high)
        return b
    elseif n < 0
        return inv(nthroot(a, -n))
    elseif n == 0
        return emptyinterval(a)
    end
end

function nthroot(a::Interval{T}, n::Integer) where T
    b = nthroot(bigequiv(a), n)
    return convert(Interval{T}, b)
end<|MERGE_RESOLUTION|>--- conflicted
+++ resolved
@@ -1,24 +1,4 @@
 # This file is part of the IntervalArithmetic.jl package; MIT licensed
-
-<<<<<<< HEAD
-=======
-## Powers
-
-# CRlibm does not contain a correctly-rounded ^ function for Float64
-# Use the BigFloat version from MPFR instead, which is correctly-rounded:
-
-# Write explicitly like this to avoid ambiguity warnings:
-for T in (:Integer, :Float64, :BigFloat, :Interval)
-    @eval ^(a::Interval{Float64}, x::$T) = atomic(Interval{Float64}, bigequiv(a)^x)
-end
-^(a::Interval{Float32}, x::Interval) = atomic(Interval{Float32}, bigequiv(a)^x)
-
-# Integer power:
-
-# overwrite new behaviour for small integer powers from
-# https://github.com/JuliaLang/julia/pull/24240:
-
-Base.literal_pow(::typeof(^), x::Interval{T}, ::Val{p}) where {T,p} = x^p
 
 
 Base.eltype(x::Interval{T}) where {T<:Real} = Interval{T}
@@ -38,208 +18,7 @@
 numtype(::Interval{T}) where {T<:Real} = T
 
 
-function ^(a::Interval{BigFloat}, n::Integer)
-    isempty(a) && return a
-    n == 0 && return one(a)
-    n == 1 && return a
-    # n == 2 && return sqr(a)
-    n < 0 && a == zero(a) && return emptyinterval(a)
 
-    T = BigFloat
-
-    if isodd(n) # odd power
-        isentire(a) && return a
-        if n > 0
-            a.lo == 0 && return @round(0, a.hi^n)
-            a.hi == 0 && return @round(a.lo^n, 0)
-            return @round(a.lo^n, a.hi^n)
-        else
-            if a.lo ≥ 0
-                a.lo == 0 && return @round(a.hi^n, Inf)
-                return @round(a.hi^n, a.lo^n)
-
-            elseif a.hi ≤ 0
-                a.hi == 0 && return @round(-Inf, a.lo^n)
-                return @round(a.hi^n, a.lo^n)
-            else
-                return entireinterval(a)
-            end
-        end
-
-    else # even power
-        if n > 0
-            if a.lo ≥ 0
-                return @round(a.lo^n, a.hi^n)
-            elseif a.hi ≤ 0
-                return @round(a.hi^n, a.lo^n)
-            else
-                return @round(mig(a)^n, mag(a)^n)
-            end
-
-        else
-            if a.lo ≥ 0
-                return @round(a.hi^n, a.lo^n)
-            elseif a.hi ≤ 0
-                return @round(a.lo^n, a.hi^n)
-            else
-                return @round(mag(a)^n, mig(a)^n)
-            end
-        end
-    end
-end
-
-function sqr(a::Interval{T}) where T<:Real
-    return a^2
-    # isempty(a) && return a
-    # if a.lo ≥ zero(T)
-    #     return @round(a.lo^2, a.hi^2)
-    #
-    # elseif a.hi ≤ zero(T)
-    #     return @round(a.hi^2, a.lo^2)
-    # end
-    #
-    # return @round(mig(a)^2, mag(a)^2)
-end
-
-^(a::Interval{BigFloat}, x::AbstractFloat) = a^big(x)
-
-# Floating-point power of a BigFloat interval:
-function ^(a::Interval{BigFloat}, x::BigFloat)
-
-    domain = Interval{BigFloat}(0, Inf)
-
-    if a == zero(a)
-        a = a ∩ domain
-        x > zero(x) && return zero(a)
-        return emptyinterval(a)
-    end
-
-    isinteger(x) && return a^(round(Int, x))
-    x == 0.5 && return sqrt(a)
-
-    a = a ∩ domain
-    (isempty(x) || isempty(a)) && return emptyinterval(a)
-
-    xx = atomic(Interval{BigFloat}, x)
-
-    # @round() can't be used directly, because both arguments may
-    # Inf or -Inf, which throws an error
-    # lo = @round(a.lo^xx.lo, a.lo^xx.lo)
-    lolod = @round_down(a.lo^xx.lo)
-    lolou = @round_up(a.lo^xx.lo)
-    lo = (lolod == Inf || lolou == -Inf) ?
-        wideinterval(lolod) : Interval(lolod, lolou)
-
-    # lo1 = @round(a.lo^xx.hi, a.lo^xx.hi)
-    lohid = @round_down(a.lo^xx.hi)
-    lohiu = @round_up(a.lo^xx.hi)
-    lo1 = (lohid == Inf || lohiu == -Inf) ?
-        wideinterval(lohid) : Interval(lohid, lohiu)
-
-    # hi = @round(a.hi^xx.lo, a.hi^xx.lo)
-    hilod = @round_down(a.hi^xx.lo)
-    hilou = @round_up(a.hi^xx.lo)
-    hi = (hilod == Inf || hilou == -Inf) ?
-        wideinterval(hilod) : Interval(hilod, hilou)
-
-    # hi1 = @round(a.hi^xx.hi, a.hi^xx.hi)
-    hihid = @round_down(a.hi^xx.hi)
-    hihiu = @round_up(a.hi^xx.hi)
-    hi1 = (hihid == Inf || hihiu == -Inf) ?
-        wideinterval(hihid) : Interval(hihid, hihiu)
-
-    lo = hull(lo, lo1)
-    hi = hull(hi, hi1)
-
-    return hull(lo, hi)
-end
-
-function ^(a::Interval{Rational{T}}, x::AbstractFloat) where T<:Integer
-    a = Interval(a.lo.num/a.lo.den, a.hi.num/a.hi.den)
-    a = a^x
-    atomic(Interval{Rational{T}}, a)
-end
-
-# Rational power
-function ^(a::Interval{T}, x::Rational) where T
-    domain = Interval{T}(0, Inf)
-
-    p = x.num
-    q = x.den
-
-    isempty(a) && return emptyinterval(a)
-    x == 0 && return one(a)
-
-    if a == zero(a)
-        x > zero(x) && return zero(a)
-        return emptyinterval(a)
-    end
-
-    x == (1//2) && return sqrt(a)
-
-    if x >= 0
-        if a.lo ≥ 0
-            isinteger(x) && return a ^ Int64(x)
-            a = @biginterval(a)
-            ui = convert(Culong, q)
-            low = BigFloat()
-            high = BigFloat()
-            ccall((:mpfr_rootn_ui, :libmpfr) , Int32 , (Ref{BigFloat}, Ref{BigFloat}, Culong, MPFRRoundingMode) , low , a.lo , ui, MPFRRoundDown)
-            ccall((:mpfr_rootn_ui, :libmpfr) , Int32 , (Ref{BigFloat}, Ref{BigFloat}, Culong, MPFRRoundingMode) , high , a.hi , ui, MPFRRoundUp)
-            b = interval(low, high)
-            b = convert(Interval{T}, b)
-            return b^p
-        end
-
-        if a.lo < 0 && a.hi ≥ 0
-            isinteger(x) && return a ^ Int64(x)
-            a = a ∩ Interval{T}(0, Inf)
-            a = @biginterval(a)
-            ui = convert(Culong, q)
-            low = BigFloat()
-            high = BigFloat()
-            ccall((:mpfr_rootn_ui, :libmpfr) , Int32 , (Ref{BigFloat}, Ref{BigFloat}, Culong, MPFRRoundingMode) , low , a.lo , ui, MPFRRoundDown)
-            ccall((:mpfr_rootn_ui, :libmpfr) , Int32 , (Ref{BigFloat}, Ref{BigFloat}, Culong, MPFRRoundingMode) , high , a.hi , ui, MPFRRoundUp)
-            b = interval(low, high)
-            b = convert(Interval{T}, b)
-            return b^p
-        end
-
-        if a.hi < 0
-            isinteger(x) && return a ^ Int64(x)
-            return emptyinterval(a)
-        end
-
-    end
-
-    if x < 0
-        return inv(a^(-x))
-    end
-
-end
-
-# Interval power of an interval:
-function ^(a::Interval{BigFloat}, x::Interval)
-    T = BigFloat
-    domain = Interval{T}(0, Inf)
-
-    a = a ∩ domain
-
-    (isempty(x) || isempty(a)) && return emptyinterval(a)
-
-    lo1 = a^x.lo
-    lo2 = a^x.hi
-    lo1 = hull(lo1, lo2)
-
-    hi1 = a^x.lo
-    hi2 = a^x.hi
-    hi1 = hull(hi1, hi2)
-
-    hull(lo1, hi1)
-end
-
-
->>>>>>> f8a5b5ed
 function sqrt(a::Interval{T}) where T
     domain = Interval{T}(0, Inf)
     a = a ∩ domain
@@ -250,14 +29,6 @@
 end
 
 
-<<<<<<< HEAD
-function cbrt(a::Interval{T}) where T
-    isempty(a) && return a
-
-    @round(cbrt(a.lo), cbrt(a.hi))
-end
-=======
->>>>>>> f8a5b5ed
 
 
 for f in (:exp, :expm1)

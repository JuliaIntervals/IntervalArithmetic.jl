--- conflicted
+++ resolved
@@ -1,6 +1,5 @@
 # This file is part of the IntervalArithmetic.jl package; MIT licensed
 
-<<<<<<< HEAD
 """
     @interval
 
@@ -8,9 +7,6 @@
 
 It converts each expression into a narrow interval that is guaranteed to contain
 the true value passed by the user in the one or two expressions passed to it.
-=======
-"""The `@interval` macro converts an expression into a narrow interval that is guaranteed to contain the true value of the expression.
->>>>>>> 75f53c0c
 When passed two expressions, it takes the hull of the resulting intervals
 to give a guaranteed containing interval.
 
@@ -24,25 +20,11 @@
     sin(0.1..0.1) + cos(0.2..0.2)
 ```
 
-<<<<<<< HEAD
 Note that the returned interval is of the default flavor. See the documentation
 of `Interval` for more information about the defaul interval falvor.
 """
 macro interval(expr1, expr2...)
     return wrap_literals(Interval{default_bound()}, expr1, expr2)
-=======
-NOTE! `@interval` should be used only to create intervals from an expression, as in the example
-before. To construct an interval from single numbers, the `..` is preferred, e.g. `0.1..0.2`
-"""
-macro interval(expr1)
-    make_interval(:(parameters.precision_type), expr1, ())
-end
-macro interval(expr1, expr2)
-    make_interval(:(parameters.precision_type), expr1, (expr2, ))
-end
-macro interval(T, expr1, expr2)
-    make_interval(T, expr1, (expr2, ))
->>>>>>> 75f53c0c
 end
 
 """
@@ -105,17 +87,8 @@
 end
 
 
-<<<<<<< HEAD
 """
     wrap_literals(F, expr1, expr2)
-=======
-# Called by interval and floatinterval macros
-"""`make_interval` does the hard work of taking expressions
-and making each literal (0.1, 1, etc.) into a corresponding interval construction,
-by calling `transform`."""
-function make_interval(T, expr1, expr2)
-    # @show T, expr1, expr2
->>>>>>> 75f53c0c
 
 Take expressions and make each literal (0.1, 1, etc.) into a corresponding
 interval construction using flavor `F`.

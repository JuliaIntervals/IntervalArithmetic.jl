# This file is part of the IntervalArithmetic.jl package; MIT licensed


# hard code this for efficiency:
const one_over_half_pi_interval = inv(0.5 * Interval{Float64}(π))

"""
Multiply an interval by a positive constant.
For efficiency, does not check that the constant is positive.
"""
multiply_by_positive_constant(α, x::Interval) = @round(α*x.lo, α*x.hi)

half_pi(::Type{T}) where T = multiply_by_positive_constant(convert(T, 0.5), Interval{T}(π))
half_pi(::T) where T = half_pi(T)

two_pi(::Type{T}) where T = multiply_by_positive_constant(convert(T, 2.0), Interval{T}(π))
two_pi(::T) where T = two_pi(T)

range_atan(::Type{T}) where {T<:Real} = Interval(-(Interval{T}(π).hi), Interval{T}(π).hi)
half_range_atan(::Type{T}) where T = (temp = half_pi(T); Interval(-(temp.hi), temp.hi) )
pos_range_atan(::Type{T}) where {T<:Real} = Interval(zero(T), Interval{T}(π).hi)

const halfpi = pi / 2.0

"""Finds the quadrant(s) corresponding to a given floating-point
number. The quadrants are labelled as 0 for x ∈ [0, π/2], etc.
For numbers very near a boundary of the quadrant, a tuple of two quadrants
is returned. The minimum or maximum must then be chosen appropriately.

This is a rather indirect way to determine if π/2 and 3π/2 are contained
in the interval; cf. the formula for sine of an interval in
Tucker, *Validated Numerics*.
"""
function find_quadrants(x::T) where T
    temp = atomic(Interval{T}, x) / half_pi(x)

    return SVector(floor(temp.lo), floor(temp.hi))
end

function sin(a::Interval{T}) where T
    isempty(a) && return a

    whole_range = Interval{T}(-1, 1)

    diam(a) > two_pi(T).lo && return whole_range

    # The following is equiavlent to doing temp = a / half_pi  and
    # taking floor(a.lo), floor(a.hi)
    lo_quadrant = minimum(find_quadrants(a.lo))
    hi_quadrant = maximum(find_quadrants(a.hi))

    if hi_quadrant - lo_quadrant > 4  # close to limits
        return whole_range
    end

    lo_quadrant = mod(lo_quadrant, 4)
    hi_quadrant = mod(hi_quadrant, 4)

    # Different cases depending on the two quadrants:
    if lo_quadrant == hi_quadrant
        a.hi - a.lo > Interval{T}(π).lo && return whole_range  # in same quadrant but separated by almost 2pi
        lo = @round(sin(a.lo), sin(a.lo))
        hi = @round(sin(a.hi), sin(a.hi))
        return hull(lo, hi)
    elseif lo_quadrant==3 && hi_quadrant==0
        return @round(sin(a.lo), sin(a.hi))
    elseif lo_quadrant==1 && hi_quadrant==2
        return @round(sin(a.hi), sin(a.lo))
    elseif ( iszero(lo_quadrant) || lo_quadrant==3 ) && ( hi_quadrant==1 || hi_quadrant==2 )
        return @round(min(sin(a.lo), sin(a.hi)), 1)
    elseif ( lo_quadrant == 1 || lo_quadrant==2 ) && ( hi_quadrant==3 || hi_quadrant==0 )
        return @round(-1, max(sin(a.lo), sin(a.hi)))
    else
        return whole_range
    end
end

function quadrant(x::Float64)
    x_mod2pi = rem2pi(x, RoundNearest)  # gives result in [-pi, pi]

    x_mod2pi < -halfpi && return (2, x_mod2pi)
    x_mod2pi < 0 && return (3, x_mod2pi)
    x_mod2pi <= halfpi && return (0, x_mod2pi)

    return 1, x_mod2pi
end


function sin(a::Interval{Float64})
    T = Float64

    isempty(a) && return a

    whole_range = Interval{T}(-1, 1)

    diam(a) > two_pi(T).lo && return whole_range

    lo_quadrant, lo = quadrant(a.lo)
    hi_quadrant, hi = quadrant(a.hi)

    lo, hi = a.lo, a.hi  # should be able to use the modulo version of a, but doesn't seem to work

    # Different cases depending on the two quadrants:
    if lo_quadrant == hi_quadrant
        a.hi - a.lo > Interval{T}(π).lo && return whole_range  #

        if lo_quadrant == 1 || lo_quadrant == 2
            # negative slope
            return @round(sin(hi), sin(lo))
        else
            return @round(sin(lo), sin(hi))
        end

    elseif lo_quadrant==3 && hi_quadrant==0
        return @round(sin(lo), sin(hi))
    elseif lo_quadrant==1 && hi_quadrant==2
        return @round(sin(hi), sin(lo))
    elseif ( iszero(lo_quadrant) || lo_quadrant==3 ) && ( hi_quadrant==1 || hi_quadrant==2 )
        return @round(min(sin(lo), sin(hi)), 1)
    elseif ( lo_quadrant == 1 || lo_quadrant==2 ) && ( hi_quadrant==3 || hi_quadrant==0 )
        return @round(-1, max(sin(lo), sin(hi)))
    else #if( iszero(lo_quadrant) && hi_quadrant==3 ) || ( lo_quadrant == 2 && hi_quadrant==1 )
        return whole_range
    end
end

function cos(a::Interval{T}) where T
    isempty(a) && return a

    whole_range = Interval(-one(T), one(T))

    diam(a) > two_pi(T).lo && return whole_range

    lo_quadrant = minimum(find_quadrants(a.lo))
    hi_quadrant = maximum(find_quadrants(a.hi))

    if hi_quadrant - lo_quadrant > 4  # close to limits
        return Interval(-one(T), one(T))
    end

    lo_quadrant = mod(lo_quadrant, 4)
    hi_quadrant = mod(hi_quadrant, 4)

    # Different cases depending on the two quadrants:
    if lo_quadrant == hi_quadrant # Interval limits in the same quadrant
        a.hi - a.lo > Interval{T}(π).lo && return whole_range
        lo = @round(cos(a.lo), cos(a.lo))
        hi = @round(cos(a.hi), cos(a.hi))
        return hull(lo, hi)
    elseif lo_quadrant == 2 && hi_quadrant==3
        return @round(cos(a.lo), cos(a.hi))
    elseif iszero(lo_quadrant) && hi_quadrant==1
        return @round(cos(a.hi), cos(a.lo))
    elseif ( lo_quadrant == 2 || lo_quadrant==3 ) && ( hi_quadrant==0 || hi_quadrant==1 )
        return @round(min(cos(a.lo), cos(a.hi)), 1)
    elseif ( iszero(lo_quadrant) || lo_quadrant==1 ) && ( hi_quadrant==2 || hi_quadrant==3 )
        return @round(-1, max(cos(a.lo), cos(a.hi)))
    else
        return whole_range
    end
end

function cos(a::Interval{Float64})
    T = Float64

    isempty(a) && return a

    whole_range = Interval{Float64}(-one(T), one(T))

    diam(a) > two_pi(T).lo && return whole_range

    lo_quadrant, lo = quadrant(a.lo)
    hi_quadrant, hi = quadrant(a.hi)
    lo, hi = a.lo, a.hi

    # Different cases depending on the two quadrants:
    if lo_quadrant == hi_quadrant # Interval limits in the same quadrant
        a.hi - a.lo > Interval{T}(π).lo && return whole_range

        if lo_quadrant == 2 || lo_quadrant == 3
            # positive slope
            return @round(cos(lo), cos(hi))
        else
            return @round(cos(hi), cos(lo))
        end
    elseif lo_quadrant == 2 && hi_quadrant==3
        return @round(cos(a.lo), cos(a.hi))
    elseif iszero(lo_quadrant) && hi_quadrant==1
        return @round(cos(a.hi), cos(a.lo))
    elseif ( lo_quadrant == 2 || lo_quadrant==3 ) && ( hi_quadrant==0 || hi_quadrant==1 )
        return @round(min(cos(a.lo), cos(a.hi)), 1)
    elseif ( iszero(lo_quadrant) || lo_quadrant==1 ) && ( hi_quadrant==2 || hi_quadrant==3 )
        return @round(-1, max(cos(a.lo), cos(a.hi)))
    else
        return whole_range
    end
end


function find_quadrants_tan(x::T) where T
    temp = atomic(Interval{T}, x) / half_pi(x)
    return SVector(floor(temp.lo), floor(temp.hi))
end

function tan(a::Interval{T}) where T
    isempty(a) && return a

    diam(a) > Interval{T}(π).lo && return RR(a)

    lo_quadrant = minimum(find_quadrants_tan(a.lo))
    hi_quadrant = maximum(find_quadrants_tan(a.hi))

    lo_quadrant_mod = mod(lo_quadrant, 2)
    hi_quadrant_mod = mod(hi_quadrant, 2)

    if iszero(lo_quadrant_mod) && hi_quadrant_mod == 1
        # check if it really contains singularity:
        if hi_quadrant * half_pi(T) ⊆ a
            return RR(a)  # crosses singularity
        end

    elseif lo_quadrant_mod == hi_quadrant_mod && hi_quadrant > lo_quadrant
        # must cross singularity
        return RR(a)
    end

    return @round(tan(a.lo), tan(a.hi))
end

function tan(a::Interval{Float64})
    isempty(a) && return a
    diam(a) > Interval{Float64}(π).lo && return RR(a)

    lo_quadrant, lo = quadrant(a.lo)
    hi_quadrant, hi = quadrant(a.hi)

    lo_quadrant_mod = mod(lo_quadrant, 2)
    hi_quadrant_mod = mod(hi_quadrant, 2)

    if iszero(lo_quadrant_mod) && hi_quadrant_mod == 1
        return RR(a)  # crosses singularity
    elseif lo_quadrant_mod == hi_quadrant_mod && hi_quadrant != lo_quadrant
        # must cross singularity
        return RR(a)
    end

    return @round(tan(a.lo), tan(a.hi))
end

function asin(a::Interval{T}) where T
    domain = Interval(-one(T), one(T))
    a = a ∩ domain
    isempty(a) && return a
    return @round(asin(a.lo), asin(a.hi))
end

function acos(a::Interval{T}) where T
    domain = Interval(-one(T), one(T))
    a = a ∩ domain
    isempty(a) && return a
    return @round(acos(a.hi), acos(a.lo))
end

function atan(a::Interval{T}) where T
    isempty(a) && return a
    return @round(atan(a.lo), atan(a.hi))
end

<<<<<<< HEAD
function atan(y::Interval{Float64}, x::Interval{Float64})
    (isempty(y) || isempty(x)) && return emptyinterval(Float64)
=======

#atan{T<:Real, S<:Real}(y::Interval{T}, x::Interval{S}) = atan(promote(y, x)...)

function atan(y::Interval{T}, x::Interval{T}) where T
    (isempty(y) || isempty(x)) && return emptyinterval(T)
>>>>>>> 75f53c0c

    atomic(Interval{T}, atan(bigequiv(y), bigequiv(x)))
end

function atan(y::Interval{BigFloat}, x::Interval{BigFloat})
    (isempty(y) || isempty(x)) && return emptyinterval(BigFloat)

    T = BigFloat

    # Prevent nonsense results when y has a signed zero:
    if iszero(y.lo)
        y = Interval(zero(T), y.hi)
    end
    if iszero(y.hi)
        y = Interval(y.lo, zero(T))
    end

    # Check cases based on x
    if iszero(x)
        iszero(y) && return emptyinterval(T)
        y.lo ≥ zero(T) && return half_pi(T)
        y.hi ≤ zero(T) && return -half_pi(T)
        return half_range_atan(T)
    elseif x.lo > zero(T)
        iszero(y) && return y
        y.lo ≥ zero(T) &&
            return @round(atan(y.lo, x.hi), atan(y.hi, x.lo)) # refinement lo bound
        y.hi ≤ zero(T) &&
            return @round(atan(y.lo, x.lo), atan(y.hi, x.hi))
        return @round(atan(y.lo, x.lo), atan(y.hi, x.lo))
    elseif x.hi < zero(T)
        iszero(y) && return Interval{T}(π)
        y.lo ≥ zero(T) && return @round(atan(y.hi, x.hi), atan(y.lo, x.lo))
        y.hi < zero(T) && return @round(atan(y.hi, x.lo), atan(y.lo, x.hi))
        return range_atan(T)
    else # zero(T) ∈ x
        if iszero(x.lo)
            iszero(y) && return y
            y.lo ≥ zero(T) && return @round(atan(y.lo, x.hi), half_range_atan(BigFloat).hi)
            y.hi ≤ zero(T) && return @round(half_range_atan(BigFloat).lo, atan(y.hi, x.hi))
            return half_range_atan(T)
        elseif iszero(x.hi)
            iszero(y) && return Interval{T}(π)
            y.lo ≥ zero(T) && return @round(half_pi(BigFloat).lo, atan(y.lo, x.lo))
            y.hi < zero(T) && return @round(atan(y.hi, x.lo), -(half_pi(BigFloat).lo))
            return range_atan(T)
        else
            y.lo ≥ zero(T) && return @round(atan(y.lo, x.hi), atan(y.lo, x.lo))
            y.hi < zero(T) && return @round(atan(y.hi, x.lo), atan(y.hi, x.hi))
            return range_atan(T)
        end

    end
end

function cot(a::Interval{BigFloat})
    isempty(a) && return a
    diam(a) > Interval{BigFloat}(π).lo && return RR(a)

    lo_quadrant, lo = quadrant(Float64(a.lo))
    hi_quadrant, hi = quadrant(Float64(a.hi))

    lo_quadrant_mod = mod(lo_quadrant, 2)
    hi_quadrant_mod = mod(hi_quadrant, 2)
    
    if lo_quadrant_mod == 1 && iszero(hi_quadrant_mod)
        lo_quadrant < hi_quadrant && return RR(a)
        return @round(-Inf, cot(a.lo))
    elseif iszero(lo_quadrant_mod) && iszero(hi_quadrant_mod) && lo_quadrant > hi_quadrant
        return @round(-Inf, cot(a.lo))
    end 

    return @round(cot(a.hi), cot(a.lo))
end

csc(a::Interval{BigFloat}) = 1/sin(a)
sec(a::Interval{BigFloat}) = 1/cos(a)

for f in (:cot, :csc, :sec)
    @eval function ($f)(a::Interval{T}) where T
        isempty(a) && return a
<<<<<<< HEAD
        atomic(Interval{T}, ($f)(big53(a)) )
=======

        atomic(Interval{T}, ($f)(bigequiv(a)) )
>>>>>>> 75f53c0c
    end
end<|MERGE_RESOLUTION|>--- conflicted
+++ resolved
@@ -266,18 +266,13 @@
     return @round(atan(a.lo), atan(a.hi))
 end
 
-<<<<<<< HEAD
-function atan(y::Interval{Float64}, x::Interval{Float64})
-    (isempty(y) || isempty(x)) && return emptyinterval(Float64)
-=======
 
 #atan{T<:Real, S<:Real}(y::Interval{T}, x::Interval{S}) = atan(promote(y, x)...)
 
 function atan(y::Interval{T}, x::Interval{T}) where T
     (isempty(y) || isempty(x)) && return emptyinterval(T)
->>>>>>> 75f53c0c
-
-    atomic(Interval{T}, atan(bigequiv(y), bigequiv(x)))
+
+    atomic(Interval{T}, atan(big53(y), big53(x)))
 end
 
 function atan(y::Interval{BigFloat}, x::Interval{BigFloat})
@@ -357,11 +352,6 @@
 for f in (:cot, :csc, :sec)
     @eval function ($f)(a::Interval{T}) where T
         isempty(a) && return a
-<<<<<<< HEAD
         atomic(Interval{T}, ($f)(big53(a)) )
-=======
-
-        atomic(Interval{T}, ($f)(bigequiv(a)) )
->>>>>>> 75f53c0c
     end
 end
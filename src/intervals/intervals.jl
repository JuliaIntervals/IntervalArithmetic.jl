# This file is part of the IntervalArithmetic.jl package; MIT licensed

# TODO Use that
# TODO DOcument it too
default_bound() = Float64

<<<<<<< HEAD
# TODO Better doc here
"""
    Interval
=======
## Interval type

if haskey(ENV, "IA_VALID") == true
    const validity_check = true
else
    const validity_check = false
end

abstract type AbstractInterval{T} <: Real end

struct Interval{T<:Real} <: AbstractInterval{T}
    lo :: T
    hi :: T

    function Interval{T}(a::Real, b::Real) where T<:Real

        a = _normalisezero(a)
        b = _normalisezero(b)

        if validity_check

            if is_valid_interval(a, b)
                return new(a, b)

            else
                @warn "Invalid input, empty interval is returned"
                return new(T(Inf), T(-Inf))
            end
>>>>>>> 75f53c0c

An interval for guaranteed computation.
"""
struct Interval{T} <: Real
    lo::T
    hi::T

    function Interval{T}(a, b) where T
        new{T}(T(a, RoundDown), T(b, RoundUp))
    end

    function Interval{T}(a::T, b::T) where T
        new{T}(a, b)
    end
end

<<<<<<< HEAD
#= Outer constructors =#
Interval{T}(a) where T = Interval{T}(a, a)
Interval(a) = Interval(a, a)
Interval(a::Tuple) = Interval(a...)
=======
@inline _normalisezero(a::Real) = ifelse(iszero(a) && signbit(a), copysign(a, 1), a)
>>>>>>> 75f53c0c

Interval(a::T, b::S) where {T<:AbstractFloat, S} = Interval{promote_type(T, S)}(a, b)
Interval(a::T, b::S) where {T, S<:AbstractFloat} = Interval{promote_type(T, S)}(a, b)
Interval(a::T, b::S) where {T<:AbstractFloat, S<:AbstractFloat} = Interval{promote_type(T, S)}(a, b)
Interval(a::T, b::T) where {T<:AbstractFloat} = Interval{T}(a, b)

Interval(a::T, b::S) where {T, S} = Interval{promote_type(default_bound(), T, S)}(a, b)
Interval(a::T, b::T) where T = Interval{promote_type(default_bound(), T)}(a, b)

#= Integer =#
# Interval(a::T, b::S) where {T<:Integer, S<:Integer} = Interval{default_bound()}(a, b)

#= Irrational =#
# Single argument Irrational constructor are in IntervalArithmetic.jl
# as generated functions need to be define last.
Interval(a::Irrational, b::T) where {T<:AbstractFloat} = Interval{T}(T(a, RoundDown), b)
Interval(a::T, b::Irrational) where {T<:AbstractFloat} = Interval{T}(a, T(b, RoundUp))

function Interval(a::Irrational, b::Irrational)
    T = default_bound()
    return Interval{T}(T(a, RoundDown), T(b, RoundUp))
end

#= Interval =#
Interval{T}(x::Interval{T}) where T = x
Interval{T}(x::Interval) where T = atomic(Interval{T}, x)

#= Complex =#
Interval(x::Complex) = Interval(real(x)) + im*Interval(imag(x))

eltype(::Interval) = Interval
size(::Interval) = (1,)



"""
    is_valid_interval(a::Real, b::Real)

Check if `(a, b)` constitute a valid interval.
"""
function is_valid_interval(a::Real, b::Real)
    if isnan(a) || isnan(b)
        return false
    end

    a > b && return false

    # TODO Check if this is necessary
    if a == Inf || b == -Inf
        return false
    end

    return true
end

is_valid_interval(a::Real) = true


"""
    interval(a, b)

<<<<<<< HEAD
`interval(a, b)` checks whether [a, b] is a valid `Interval`, which is the case
if `-∞ <= a <= b <= ∞`, using the (non-exported) `is_valid_interval` function.
If so, then an `Interval(a, b)` object is returned; if not, then an error is thrown.
"""
function interval(a::Real, b::Real)
    is_valid_interval(a, b) && return Interval(a, b)
    throw(ArgumentError("($a..$b) is not a valid interval."))
=======
`interval(a, b)` checks whether [a, b] is a valid `Interval`, using the (non-exported) `is_valid_interval` function. If so, then an `Interval(a, b)` object is returned; if not, a warning is printed and the empty interval is returned.
"""
function interval(a::T, b::S) where {T<:Real, S<:Real}
    if !is_valid_interval(a, b)
        @warn "Invalid input, empty interval is returned"
        return emptyinterval(promote_type(T, S))
    end

    return Interval(a, b)
>>>>>>> 75f53c0c
end

interval(a::Real) = interval(a, a)

# TODO Choose a good name
# NOTE We use a different name in tests for easier refactor
const checked_interval = interval

"Make an interval even if a > b"
function force_interval(a, b)
    a > b && return interval(b, a)  # check == true to check for NaN
    return interval(a, b)
end


## Include files
# Global utilities
include("macros.jl")
include("rounding_macros.jl")
include("rounding.jl")
include("conversion.jl")
include("precision.jl")
include("flavors.jl")

# Arithmetic
include("common/arithmetic/absmax.jl")
include("common/arithmetic/basic.jl")
include("common/arithmetic/hyperbolic.jl")
include("common/arithmetic/integer.jl")
include("common/arithmetic/power.jl")
include("common/arithmetic/signbit.jl")
include("common/arithmetic/trigonometric.jl")

# Other functions
include("common/cancellative.jl")
include("common/constants.jl")
include("common/extended_div.jl")
include("common/boolean.jl")
include("common/misc.jl")
include("common/numeric.jl")
include("common/pointwise_boolean.jl")
include("common/set_operations.jl")
include("common/special.jl")

"""
    a..b
    ..(a, b)

Create the interval `[a, b]` of the default interval type.

See the documentation of `Interval` for more information about the default
interval type.
"""
function ..(a::T, b::S) where {T, S}
<<<<<<< HEAD
    R = promote_type(default_bound(), T, S)
    return checked_interval(atomic(Interval{R}, a).lo, atomic(Interval{R}, b).hi)
end

function ..(a::T, b::Irrational{S}) where {T, S}
    R = promote_type(default_bound(), T, Irrational{S})
    return checked_interval(atomic(Interval{R}, a).lo, atomic(Interval{R}, b).hi)
end

function ..(a::Irrational{T}, b::S) where {T, S}
    R = promote_type(default_bound(), Irrational{T}, S)
    return checked_interval(atomic(Interval{R}, a).lo, atomic(Interval{R}, b).hi)
end

function ..(a::Irrational{T}, b::Irrational{S}) where {T, S}
    R = promote_type(default_bound(), Irrational{T}, Irrational{S})
    return checked_interval(atomic(Interval{R}, a).lo, atomic(Interval{R}, b).hi)
=======
    if !is_valid_interval(a, b)
        @warn "Invalid input, empty interval is returned"
        return emptyinterval(promote_type(T, S))
    end
    Interval(atomic(Interval{T}, a).lo, atomic(Interval{S}, b).hi)
end

function ..(a::T, b::Irrational{S}) where {T, S}
    if !is_valid_interval(a, b)
        @warn "Invalid input, empty interval is returned"
        return emptyinterval(promote_type(T, Irrational{S}))
    end
    R = promote_type(T, Irrational{S})
    Interval(atomic(Interval{R}, a).lo, R(b, RoundUp))
end

function ..(a::Irrational{T}, b::S) where {T, S}
    if !is_valid_interval(a, b)
        @warn "Invalid input, empty interval is returned"
        return emptyinterval(promote_type(Irrational{T}, S))
    end
    R = promote_type(Irrational{T}, S)
    return Interval(R(a, RoundDown), atomic(Interval{R}, b).hi)
end

function ..(a::Irrational{T}, b::Irrational{S}) where {T, S}
    return interval(a, b)
end

# ..(a::Integer, b::Integer) = interval(a, b)
# ..(a::Integer, b::Real) = interval(a, nextfloat(float(b)))
# ..(a::Real, b::Integer) = interval(prevfloat(float(a)), b)
#
# ..(a::Real, b::Real) = interval(prevfloat(float(a)), nextfloat(float(b)))

macro I_str(ex)  # I"[3,4]"
    @interval(ex)
>>>>>>> 75f53c0c
end

a ± b = (a-b)..(a+b)
±(a::Interval, b) = (a.lo - b)..(a.hi + b)

"""
    hash(x, h)

Computes the integer hash code for an interval using the method for composite
types used in `AutoHashEquals.jl`

Note that in `IntervalArithmetic.jl`, equality of intervals is given by
`≛` rather than the `==` operator.
"""
hash(x::Interval, h::UInt) = hash(x.hi, hash(x.lo, hash(Interval, h)))<|MERGE_RESOLUTION|>--- conflicted
+++ resolved
@@ -4,40 +4,9 @@
 # TODO DOcument it too
 default_bound() = Float64
 
-<<<<<<< HEAD
 # TODO Better doc here
 """
     Interval
-=======
-## Interval type
-
-if haskey(ENV, "IA_VALID") == true
-    const validity_check = true
-else
-    const validity_check = false
-end
-
-abstract type AbstractInterval{T} <: Real end
-
-struct Interval{T<:Real} <: AbstractInterval{T}
-    lo :: T
-    hi :: T
-
-    function Interval{T}(a::Real, b::Real) where T<:Real
-
-        a = _normalisezero(a)
-        b = _normalisezero(b)
-
-        if validity_check
-
-            if is_valid_interval(a, b)
-                return new(a, b)
-
-            else
-                @warn "Invalid input, empty interval is returned"
-                return new(T(Inf), T(-Inf))
-            end
->>>>>>> 75f53c0c
 
 An interval for guaranteed computation.
 """
@@ -54,14 +23,10 @@
     end
 end
 
-<<<<<<< HEAD
 #= Outer constructors =#
 Interval{T}(a) where T = Interval{T}(a, a)
 Interval(a) = Interval(a, a)
 Interval(a::Tuple) = Interval(a...)
-=======
-@inline _normalisezero(a::Real) = ifelse(iszero(a) && signbit(a), copysign(a, 1), a)
->>>>>>> 75f53c0c
 
 Interval(a::T, b::S) where {T<:AbstractFloat, S} = Interval{promote_type(T, S)}(a, b)
 Interval(a::T, b::S) where {T, S<:AbstractFloat} = Interval{promote_type(T, S)}(a, b)
@@ -95,7 +60,7 @@
 eltype(::Interval) = Interval
 size(::Interval) = (1,)
 
-
+@inline _normalisezero(a::Real) = ifelse(iszero(a) && signbit(a), copysign(a, 1), a)
 
 """
     is_valid_interval(a::Real, b::Real)
@@ -123,15 +88,6 @@
 """
     interval(a, b)
 
-<<<<<<< HEAD
-`interval(a, b)` checks whether [a, b] is a valid `Interval`, which is the case
-if `-∞ <= a <= b <= ∞`, using the (non-exported) `is_valid_interval` function.
-If so, then an `Interval(a, b)` object is returned; if not, then an error is thrown.
-"""
-function interval(a::Real, b::Real)
-    is_valid_interval(a, b) && return Interval(a, b)
-    throw(ArgumentError("($a..$b) is not a valid interval."))
-=======
 `interval(a, b)` checks whether [a, b] is a valid `Interval`, using the (non-exported) `is_valid_interval` function. If so, then an `Interval(a, b)` object is returned; if not, a warning is printed and the empty interval is returned.
 """
 function interval(a::T, b::S) where {T<:Real, S<:Real}
@@ -141,7 +97,6 @@
     end
 
     return Interval(a, b)
->>>>>>> 75f53c0c
 end
 
 interval(a::Real) = interval(a, a)
@@ -196,7 +151,6 @@
 interval type.
 """
 function ..(a::T, b::S) where {T, S}
-<<<<<<< HEAD
     R = promote_type(default_bound(), T, S)
     return checked_interval(atomic(Interval{R}, a).lo, atomic(Interval{R}, b).hi)
 end
@@ -214,45 +168,6 @@
 function ..(a::Irrational{T}, b::Irrational{S}) where {T, S}
     R = promote_type(default_bound(), Irrational{T}, Irrational{S})
     return checked_interval(atomic(Interval{R}, a).lo, atomic(Interval{R}, b).hi)
-=======
-    if !is_valid_interval(a, b)
-        @warn "Invalid input, empty interval is returned"
-        return emptyinterval(promote_type(T, S))
-    end
-    Interval(atomic(Interval{T}, a).lo, atomic(Interval{S}, b).hi)
-end
-
-function ..(a::T, b::Irrational{S}) where {T, S}
-    if !is_valid_interval(a, b)
-        @warn "Invalid input, empty interval is returned"
-        return emptyinterval(promote_type(T, Irrational{S}))
-    end
-    R = promote_type(T, Irrational{S})
-    Interval(atomic(Interval{R}, a).lo, R(b, RoundUp))
-end
-
-function ..(a::Irrational{T}, b::S) where {T, S}
-    if !is_valid_interval(a, b)
-        @warn "Invalid input, empty interval is returned"
-        return emptyinterval(promote_type(Irrational{T}, S))
-    end
-    R = promote_type(Irrational{T}, S)
-    return Interval(R(a, RoundDown), atomic(Interval{R}, b).hi)
-end
-
-function ..(a::Irrational{T}, b::Irrational{S}) where {T, S}
-    return interval(a, b)
-end
-
-# ..(a::Integer, b::Integer) = interval(a, b)
-# ..(a::Integer, b::Real) = interval(a, nextfloat(float(b)))
-# ..(a::Real, b::Integer) = interval(prevfloat(float(a)), b)
-#
-# ..(a::Real, b::Real) = interval(prevfloat(float(a)), nextfloat(float(b)))
-
-macro I_str(ex)  # I"[3,4]"
-    @interval(ex)
->>>>>>> 75f53c0c
 end
 
 a ± b = (a-b)..(a+b)

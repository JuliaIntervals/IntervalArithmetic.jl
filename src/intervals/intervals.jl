# This file is part of the IntervalArithmetic.jl package; MIT licensed

# The order in which files are included is important,
# since certain things need to be defined before others use them

## Interval type

if haskey(ENV, "IA_VALID") == true
    const validity_check = true
else
    const validity_check = false
end

abstract type AbstractInterval{T} <: Real end

struct Interval{T<:Real} <: AbstractInterval{T}
    lo :: T
    hi :: T

    function Interval{T}(a::Real, b::Real) where T<:Real

<<<<<<< HEAD
        if isinf(a) && a == b
            return emptyinterval(T)
        end
    
=======
        a = _normalisezero(a)
        b = _normalisezero(b)

>>>>>>> f8a5b5ed
        if validity_check

            if is_valid_interval(a, b)
                return new(a, b)

            else
                @warn "Invalid input, empty interval is returned"
                return new(T(Inf), T(-Inf))
            end

        end

        new(a, b)

    end
end

@inline _normalisezero(a::Real) = ifelse(iszero(a) && signbit(a), copysign(a, 1), a)


## Outer constructors

Interval(a::T, b::T) where T<:Real = Interval{T}(a, b)
Interval(a::T) where T<:Real = Interval(a, a)
Interval(a::Tuple) = Interval(a...)
Interval(a::T, b::S) where {T<:Real, S<:Real} = Interval(promote(a,b)...)

## Concrete constructors for Interval, to effectively deal only with Float64,
# BigFloat or Rational{Integer} intervals.
Interval(a::T, b::T) where T<:Integer = Interval(float(a), float(b))

# Constructors for Irrational
# Single argument Irrational constructor are in IntervalArithmetic.jl
# as generated functions need to be define last.
Interval{T}(a::Irrational, b::Irrational) where {T<:Real} = Interval{T}(T(a, RoundDown), T(b, RoundUp))
Interval{T}(a::Irrational, b::Real) where {T<:Real} = Interval{T}(T(a, RoundDown), b)
Interval{T}(a::Real, b::Irrational) where {T<:Real} = Interval{T}(a, T(b, RoundUp))

Interval(a::Irrational, b::Irrational) = Interval{Float64}(a, b)
Interval(a::Irrational, b::Real) = Interval{Float64}(a, b)
Interval(a::Real, b::Irrational) = Interval{Float64}(a, b)

Interval(x::Interval) = x
Interval(x::Complex) = Interval(real(x)) + im*Interval(imag(x))

Interval{T}(x) where T = Interval(convert(T, x))

Interval{T}(x::Interval) where T = atomic(Interval{T}, x)

size(x::Interval) = (1,)


"""
    is_valid_interval(a::Real, b::Real)

Check if `(a, b)` constitute a valid interval
"""
function is_valid_interval(a::Real, b::Real)

    # println("isvalid()")

    if isnan(a) || isnan(b)
        return false
    end

<<<<<<< HEAD
    if isinf(a) && a == b 
        return true 
    end

    if a > b
        if isinf(a) && isinf(b)
            return true  # empty interval = [∞,-∞]
        else
            return false
        end
    end
=======
    a > b && return false
>>>>>>> f8a5b5ed

    if a == Inf || b == -Inf
        return false
    end

    return true
end

"""
    interval(a, b)

`interval(a, b)` checks whether [a, b] is a valid `Interval`, using the (non-exported) `is_valid_interval` function. If so, then an `Interval(a, b)` object is returned; if not, a warning is printed and the empty interval is returned.
"""
<<<<<<< HEAD
function interval(a::Real, b::Real)

    
=======
function interval(a::T, b::S) where {T<:Real, S<:Real}
>>>>>>> f8a5b5ed
    if !is_valid_interval(a, b)
        @warn "Invalid input, empty interval is returned"
        return emptyinterval(promote_type(T, S))
    end

    return Interval(a, b)
end

interval(a::Real) = interval(a, a)
interval(a::Interval) = a

"Make an interval even if a > b"
function force_interval(a, b)
    a > b && return interval(b, a)
    return interval(a, b)
end


## Include files
include("special.jl")
include("macros.jl")
include("rounding_macros.jl")
include("powers.jl")
include("rounding.jl")
include("configuration.jl")
include("conversion.jl")
include("precision.jl")
include("set_operations.jl")
include("arithmetic.jl")
include("functions.jl")
include("trigonometric.jl")
include("hyperbolic.jl")
include("complex.jl")

# Syntax for intervals

function ..(a::T, b::S) where {T, S}
    if !is_valid_interval(a, b)
        @warn "Invalid input, empty interval is returned"
        return emptyinterval(promote_type(T, S))
    end
    Interval(atomic(Interval{T}, a).lo, atomic(Interval{S}, b).hi)
end

function ..(a::T, b::Irrational{S}) where {T, S}
    if !is_valid_interval(a, b)
        @warn "Invalid input, empty interval is returned"
        return emptyinterval(promote_type(T, Irrational{S}))
    end
    R = promote_type(T, Irrational{S})
    Interval(atomic(Interval{R}, a).lo, R(b, RoundUp))
end

function ..(a::Irrational{T}, b::S) where {T, S}
    if !is_valid_interval(a, b)
        @warn "Invalid input, empty interval is returned"
        return emptyinterval(promote_type(Irrational{T}, S))
    end
    R = promote_type(Irrational{T}, S)
    return Interval(R(a, RoundDown), atomic(Interval{R}, b).hi)
end

function ..(a::Irrational{T}, b::Irrational{S}) where {T, S}
    return interval(a, b)
end

# ..(a::Integer, b::Integer) = interval(a, b)
# ..(a::Integer, b::Real) = interval(a, nextfloat(float(b)))
# ..(a::Real, b::Integer) = interval(prevfloat(float(a)), b)
#
# ..(a::Real, b::Real) = interval(prevfloat(float(a)), nextfloat(float(b)))

macro I_str(ex)  # I"[3,4]"
    @interval(ex)
end

a ± b = (a-b)..(a+b)
±(a::Interval, b) = (a.lo - b)..(a.hi + b)

"""
Computes the integer hash code for an `Interval` using the method for composite types used in `AutoHashEquals.jl`
"""
hash(x::Interval, h::UInt) = hash(x.hi, hash(x.lo, hash(:Interval, h)))<|MERGE_RESOLUTION|>--- conflicted
+++ resolved
@@ -19,16 +19,9 @@
 
     function Interval{T}(a::Real, b::Real) where T<:Real
 
-<<<<<<< HEAD
-        if isinf(a) && a == b
-            return emptyinterval(T)
-        end
-    
-=======
         a = _normalisezero(a)
         b = _normalisezero(b)
 
->>>>>>> f8a5b5ed
         if validity_check
 
             if is_valid_interval(a, b)
@@ -94,21 +87,7 @@
         return false
     end
 
-<<<<<<< HEAD
-    if isinf(a) && a == b 
-        return true 
-    end
-
-    if a > b
-        if isinf(a) && isinf(b)
-            return true  # empty interval = [∞,-∞]
-        else
-            return false
-        end
-    end
-=======
     a > b && return false
->>>>>>> f8a5b5ed
 
     if a == Inf || b == -Inf
         return false
@@ -122,13 +101,7 @@
 
 `interval(a, b)` checks whether [a, b] is a valid `Interval`, using the (non-exported) `is_valid_interval` function. If so, then an `Interval(a, b)` object is returned; if not, a warning is printed and the empty interval is returned.
 """
-<<<<<<< HEAD
-function interval(a::Real, b::Real)
-
-    
-=======
 function interval(a::T, b::S) where {T<:Real, S<:Real}
->>>>>>> f8a5b5ed
     if !is_valid_interval(a, b)
         @warn "Invalid input, empty interval is returned"
         return emptyinterval(promote_type(T, S))

# This file is part of the IntervalArithmetic.jl package; MIT licensed

# The order in which files are included is important,
# since certain things need to be defined before others use them

## Interval type

if haskey(ENV, "IA_VALID") == true
    const validity_check = true
else
    const validity_check = false
end

const IASupportedType = Union{Integer, Rational, Irrational, AbstractFloat}

abstract type AbstractInterval{T} <: Real end

struct Interval{T<:Real} <: AbstractInterval{T}
    lo :: T
    hi :: T

    function Interval{T}(::Val{true}, a::Real, b::Real) where {T <: Real}
        if validity_check

            if is_valid_interval(a, b)
                new(a, b)
            else
                @warn "Invalid input, empty interval is returned"
                return new(T(Inf), T(-Inf))
            end
        end
        new(a, b)
    end
end

eltype(::Interval{T}) where T = T

## Traits functions
can_bound_interval(::Type{T}) where {T} = false  # Default case
can_bound_interval(::Type{T}) where {T <: IASupportedType} = true

## Outer constructors
function Interval{T}(::Val{false}, ::Real, ::Real) where {T <: Real}
    throw(ArgumentError("Type $T is not suitable to construct an interval. If it is a custom type and should be accepted, make sure to define `can_bound_interval(::Type{$T}) = true`"))
end

Interval{T}(a::Real, b::Real) where {T} = Interval{T}(Val(can_bound_interval(T)), a, b)
Interval(a::T, b::T) where {T <: Real} = Interval{T}(Val(can_bound_interval(T)), a, b)
Interval(a::T) where {T <: Real} = Interval(a, a)
Interval(a::Tuple) = Interval(a...)
Interval(a::T, b::S) where {T, S} = Interval(promote(a,b)...)

## Concrete constructors for Interval, to effectively deal only with Float64,
# BigFloat or Rational{Integer} intervals.
Interval(a::T, b::T) where {T <: Integer} = Interval(float(a), float(b))

# Constructors for Irrational
# Single argument Irrational constructor are in IntervalArithmetic.jl
# as generated functions need to be define last.
Interval{T}(a::Irrational, b::Irrational) where {T<:Real} = Interval{T}(T(a, RoundDown), T(b, RoundUp))
Interval{T}(a::Irrational, b::Real) where {T<:Real} = Interval{T}(T(a, RoundDown), b)
Interval{T}(a::Real, b::Irrational) where {T<:Real} = Interval{T}(a, T(b, RoundUp))

Interval(a::Irrational, b::Irrational) = Interval{Float64}(a, b)
Interval(a::Irrational, b::Real) = Interval{Float64}(a, b)
Interval(a::Real, b::Irrational) = Interval{Float64}(a, b)

Interval(x::Interval) = x
Interval(x::Complex) = Interval(real(x)) + im*Interval(imag(x))

Interval{T}(x) where {T} = Interval(convert(T, x))

Interval{T}(x::Interval) where {T} = atomic(Interval{T}, x)

size(x::Interval) = (1,)


"""
    is_valid_interval(a::Real, b::Real)

Check if `(a, b)` constitute a valid interval
"""
function is_valid_interval(a::Real, b::Real)

    # println("isvalid()")

    if isnan(a) || isnan(b)
        return false
    end

    a > b && return false

    if a == Inf || b == -Inf
        return false
    end

    return true
end

"""
    interval(a, b)

`interval(a, b)` checks whether [a, b] is a valid `Interval`, using the (non-exported) `is_valid_interval` function. If so, then an `Interval(a, b)` object is returned; if not, a warning is printed and the empty interval is returned.
"""
function interval(a::T, b::S) where {T<:Real, S<:Real}
    if !is_valid_interval(a, b)
        @warn "Invalid input, empty interval is returned"
        return emptyinterval(promote_type(T, S))
    end

    return Interval(a, b)
end

interval(a::Real) = interval(a, a)
interval(a::Interval) = a

"Make an interval even if a > b"
function force_interval(a, b)
    a > b && return interval(b, a)
    return interval(a, b)
end


## Include files
include("special.jl")
include("macros.jl")
include("rounding_macros.jl")
include("rounding.jl")
include("conversion.jl")
include("precision.jl")
include("set_operations.jl")
include("arithmetic.jl")
include("functions.jl")
include("trigonometric.jl")
include("hyperbolic.jl")
include("complex.jl")

# Syntax for intervals

function ..(a::T, b::S) where {T, S}
    if !is_valid_interval(a, b)
        @warn "Invalid input, empty interval is returned"
        return emptyinterval(promote_type(T, S))
    end
    Interval(atomic(Interval{T}, a).lo, atomic(Interval{S}, b).hi)
end

function ..(a::T, b::Irrational{S}) where {T, S}
    if !is_valid_interval(a, b)
        @warn "Invalid input, empty interval is returned"
        return emptyinterval(promote_type(T, Irrational{S}))
    end
    R = promote_type(T, Irrational{S})
    Interval(atomic(Interval{R}, a).lo, R(b, RoundUp))
end

function ..(a::Irrational{T}, b::S) where {T, S}
    if !is_valid_interval(a, b)
        @warn "Invalid input, empty interval is returned"
        return emptyinterval(promote_type(Irrational{T}, S))
    end
    R = promote_type(Irrational{T}, S)
    return Interval(R(a, RoundDown), atomic(Interval{R}, b).hi)
end

function ..(a::Irrational{T}, b::Irrational{S}) where {T, S}
<<<<<<< HEAD
    return Interval(a, b)
=======
    return interval(a, b)
>>>>>>> a3dc27f5
end

# ..(a::Integer, b::Integer) = interval(a, b)
# ..(a::Integer, b::Real) = interval(a, nextfloat(float(b)))
# ..(a::Real, b::Integer) = interval(prevfloat(float(a)), b)
#
# ..(a::Real, b::Real) = interval(prevfloat(float(a)), nextfloat(float(b)))

macro I_str(ex)  # I"[3,4]"
    @interval(ex)
end

a ± b = (a-b)..(a+b)
±(a::Interval, b) = (a.lo - b)..(a.hi + b)

"""
Computes the integer hash code for an `Interval` using the method for composite types used in `AutoHashEquals.jl`
"""
hash(x::Interval, h::UInt) = hash(x.hi, hash(x.lo, hash(:Interval, h)))<|MERGE_RESOLUTION|>--- conflicted
+++ resolved
@@ -164,11 +164,7 @@
 end
 
 function ..(a::Irrational{T}, b::Irrational{S}) where {T, S}
-<<<<<<< HEAD
-    return Interval(a, b)
-=======
     return interval(a, b)
->>>>>>> a3dc27f5
 end
 
 # ..(a::Integer, b::Integer) = interval(a, b)

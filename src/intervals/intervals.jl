# This file is part of the IntervalArithmetic.jl package; MIT licensed

# The order in which files are included is important,
# since certain things need to be defined before others use them

## Interval type

if haskey(ENV, "IA_VALID") == true
    const validity_check = true
else
    const validity_check = false
end

abstract type AbstractInterval{T} <: Real end

struct Interval{T<:Real} <: AbstractInterval{T}
    lo :: T
    hi :: T

    function Interval{T}(a::Real, b::Real) where T<:Real

        if validity_check

            if is_valid_interval(a, b)
                new(a, b)

            else
                @warn "Invalid input, empty interval is returned"
                return new(T(Inf), T(-Inf))
            end

        end

        new(a, b)

    end
end



## Outer constructors

Interval(a::T, b::T) where T<:Real = Interval{T}(a, b)
Interval(a::T) where T<:Real = Interval(a, a)
Interval(a::Tuple) = Interval(a...)
Interval(a::T, b::S) where {T<:Real, S<:Real} = Interval(promote(a,b)...)

## Concrete constructors for Interval, to effectively deal only with Float64,
# BigFloat or Rational{Integer} intervals.
Interval(a::T, b::T) where T<:Integer = Interval(float(a), float(b))

# Constructors for Irrational
# Single argument Irrational constructor are in IntervalArithmetic.jl
# as generated functions need to be define last.
Interval{T}(a::Irrational, b::Irrational) where {T<:Real} = Interval{T}(T(a, RoundDown), T(b, RoundUp))
Interval{T}(a::Irrational, b::Real) where {T<:Real} = Interval{T}(T(a, RoundDown), b)
Interval{T}(a::Real, b::Irrational) where {T<:Real} = Interval{T}(a, T(b, RoundUp))

Interval(a::Irrational, b::Irrational) = Interval{Float64}(a, b)
Interval(a::Irrational, b::Real) = Interval{Float64}(a, b)
Interval(a::Real, b::Irrational) = Interval{Float64}(a, b)

Interval(x::Interval) = x
Interval(x::Complex) = Interval(real(x)) + im*Interval(imag(x))

Interval{T}(x) where T = Interval(convert(T, x))

Interval{T}(x::Interval) where T = atomic(Interval{T}, x)

size(x::Interval) = (1,)


"""
    is_valid_interval(a::Real, b::Real)

Check if `(a, b)` constitute a valid interval
"""
function is_valid_interval(a::Real, b::Real)

    # println("isvalid()")

    if isnan(a) || isnan(b)
        return false
    end

    a > b && return false

    if a == Inf || b == -Inf
        return false
    end

    return true
end

"""
    interval(a, b)

`interval(a, b)` checks whether [a, b] is a valid `Interval`, using the (non-exported) `is_valid_interval` function. If so, then an `Interval(a, b)` object is returned; if not, a warning is printed and the empty interval is returned.
"""
function interval(a::T, b::S) where {T<:Real, S<:Real}
    if !is_valid_interval(a, b)
        @warn "Invalid input, empty interval is returned"
        return emptyinterval(promote_type(T, S))
    end

    return Interval(a, b)
end

interval(a::Real) = interval(a, a)
interval(a::Interval) = a

"Make an interval even if a > b"
function force_interval(a, b)
    a > b && return interval(b, a)
    return interval(a, b)
end


## Include files
include("special.jl")
include("macros.jl")
include("rounding_macros.jl")
include("rounding.jl")
include("conversion.jl")
include("precision.jl")
include("set_operations.jl")
include("arithmetic.jl")
include("functions.jl")
include("trigonometric.jl")
include("hyperbolic.jl")
include("complex.jl")

# Syntax for intervals

function ..(a::T, b::S) where {T, S}
<<<<<<< HEAD
    R = promote_type(T, S)
    interval(atomic(Interval{R}, a).lo, atomic(Interval{R}, b).hi)
=======
    if !is_valid_interval(a, b)
        @warn "Invalid input, empty interval is returned"
        return emptyinterval(promote_type(T, S))
    end
    Interval(atomic(Interval{T}, a).lo, atomic(Interval{S}, b).hi)
>>>>>>> a3dc27f5
end

function ..(a::T, b::Irrational{S}) where {T, S}
    if !is_valid_interval(a, b)
        @warn "Invalid input, empty interval is returned"
        return emptyinterval(promote_type(T, Irrational{S}))
    end
    R = promote_type(T, Irrational{S})
    Interval(atomic(Interval{R}, a).lo, R(b, RoundUp))
end

function ..(a::Irrational{T}, b::S) where {T, S}
    if !is_valid_interval(a, b)
        @warn "Invalid input, empty interval is returned"
        return emptyinterval(promote_type(Irrational{T}, S))
    end
    R = promote_type(Irrational{T}, S)
    return interval(R(a, RoundDown), atomic(Interval{R}, b).hi)
end

function ..(a::Irrational{T}, b::Irrational{S}) where {T, S}
    return interval(a, b)
end

# ..(a::Integer, b::Integer) = interval(a, b)
# ..(a::Integer, b::Real) = interval(a, nextfloat(float(b)))
# ..(a::Real, b::Integer) = interval(prevfloat(float(a)), b)
#
# ..(a::Real, b::Real) = interval(prevfloat(float(a)), nextfloat(float(b)))

macro I_str(ex)  # I"[3,4]"
    @interval(ex)
end

a ± b = (a-b)..(a+b)
±(a::Interval, b) = (a.lo - b)..(a.hi + b)

"""
Computes the integer hash code for an `Interval` using the method for composite types used in `AutoHashEquals.jl`
"""
hash(x::Interval, h::UInt) = hash(x.hi, hash(x.lo, hash(:Interval, h)))<|MERGE_RESOLUTION|>--- conflicted
+++ resolved
@@ -133,16 +133,12 @@
 # Syntax for intervals
 
 function ..(a::T, b::S) where {T, S}
-<<<<<<< HEAD
-    R = promote_type(T, S)
-    interval(atomic(Interval{R}, a).lo, atomic(Interval{R}, b).hi)
-=======
     if !is_valid_interval(a, b)
         @warn "Invalid input, empty interval is returned"
         return emptyinterval(promote_type(T, S))
     end
-    Interval(atomic(Interval{T}, a).lo, atomic(Interval{S}, b).hi)
->>>>>>> a3dc27f5
+    R = promote_type(T, S)
+    interval(atomic(Interval{R}, a).lo, atomic(Interval{R}, b).hi)
 end
 
 function ..(a::T, b::Irrational{S}) where {T, S}

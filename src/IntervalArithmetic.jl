# This file is part of the IntervalArithmetic.jl package; MIT licensed

__precompile__(true)

module IntervalArithmetic

import CRlibm

using StaticArrays
using FastRounding
using SetRounding
using RoundingEmulator

using Markdown

using LinearAlgebra
import LinearAlgebra: ×, dot, norm
export ×, dot


import Base:
    +, -, *, /, //, fma,
    <, >, ==, !=, ⊆, ^, <=,
    in, zero, one, eps, typemin, typemax, abs, abs2, real, min, max,
    sqrt, exp, log, sin, cos, tan, cot, inv, cbrt, csc, hypot, sec, 
    exp2, exp10, log2, log10,
    asin, acos, atan,
    sinh, cosh, tanh, coth, csch, sech, asinh, acosh, atanh, sinpi, cospi,
    union, intersect, isempty,
    convert, promote_rule, eltype, size,
    BigFloat, float, widen, big,
    ∩, ∪, ⊆, ⊇, ∈, eps,
    floor, ceil, trunc, sign, round, copysign, flipsign, signbit,
    expm1, log1p,
    precision,
    isfinite, isnan, isinf, iszero,
    abs, abs2,
    show,
    isinteger, setdiff,
    parse, hash

import Base:  # for IntervalBox
    broadcast, length,
    getindex, setindex,
    iterate, eltype

import Base.MPFR: MPFRRoundingMode
import Base.MPFR: MPFRRoundUp, MPFRRoundDown, MPFRRoundNearest, MPFRRoundToZero, MPFRRoundFromZero

import .Broadcast: broadcasted

export
    AbstractInterval, Interval,
    interval,
    @interval, @biginterval, @floatinterval, @make_interval,
    diam, radius, mid, mag, mig, hull,
    emptyinterval, ∅, ∞, isempty, isinterior, ⪽,
    precedes, strictprecedes, ≼, ≺, ⊂, ⊃, ⊇, contains_zero,
    entireinterval, isentire, nai, isnai, isthin, iscommon, isatomic,
<<<<<<< HEAD
    widen, inf, sup, bisect, mince, interval_signbit,
=======
    widen, inf, sup, bisect, mince,
>>>>>>> d3a318c6
    parameters, eps, dist,
    midpoint_radius, interval_from_midpoint_radius,
    RoundTiesToEven, RoundTiesToAway,
    cancelminus, cancelplus, isunbounded,
    .., @I_str, ±,
    pow, extended_div,
    setformat, @format

if VERSION >= v"1.5.0-DEV.124"
    import Base: isdisjoint
else
    export isdisjoint
end


export
    setindex   # re-export from StaticArrays for IntervalBox



export showfull

import Base: rounding, setrounding, setprecision



## Multidimensional
export
    IntervalBox

## Decorations
export
    @decorated,
    interval, decoration, DecoratedInterval,
    com, dac, def, trv, ill

## Union type
export
    Region



function __init__()
    setrounding(BigFloat, RoundNearest)


    setprecision(Interval, 256)  # set up pi
    setprecision(Interval, Float64)
end


## Includes

include("intervals/intervals.jl")
include("multidim/multidim.jl")
include("bisect.jl")
include("decorations/decorations.jl")

include("rand.jl")
include("parsing.jl")
include("display.jl")

include("plot_recipes/plot_recipes.jl")

include("deprecated.jl")

"""
    Region{T} = Union{Interval{T}, IntervalBox{T}}
"""
const Region{T} = Union{Interval{T}, IntervalBox{T}}


# These definitions has been put there because generated functions must be
# defined after all methods they use.
@generated function Interval{T}(x::Irrational) where T
    res = atomic(Interval{T}, x())  # Precompute the interval
    return :(return $res)  # Set body of the function to return the precomputed result
end

Interval{BigFloat}(x::Irrational) = atomic(Interval{BigFloat}, x)
Interval(x::Irrational) = Interval{Float64}(x)

end # module IntervalArithmetic<|MERGE_RESOLUTION|>--- conflicted
+++ resolved
@@ -57,11 +57,7 @@
     emptyinterval, ∅, ∞, isempty, isinterior, ⪽,
     precedes, strictprecedes, ≼, ≺, ⊂, ⊃, ⊇, contains_zero,
     entireinterval, isentire, nai, isnai, isthin, iscommon, isatomic,
-<<<<<<< HEAD
     widen, inf, sup, bisect, mince, interval_signbit,
-=======
-    widen, inf, sup, bisect, mince,
->>>>>>> d3a318c6
     parameters, eps, dist,
     midpoint_radius, interval_from_midpoint_radius,
     RoundTiesToEven, RoundTiesToAway,

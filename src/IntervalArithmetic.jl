--- conflicted
+++ resolved
@@ -49,7 +49,6 @@
 import .Broadcast: broadcasted
 
 export
-<<<<<<< HEAD
     Interval,
     interval, checked_interval,
     @interval, @biginterval, @floatinterval,
@@ -61,17 +60,6 @@
     RR, isentire, nai, isnai, isthin, iscommon, isatomic,
     widen, inf, sup, bisect, mince,
     eps, dist,
-=======
-    AbstractInterval, Interval,
-    interval,
-    @interval, @biginterval, @floatinterval,
-    diam, radius, mid, mag, mig, hull,
-    emptyinterval, ∅, ∞, isempty, isinterior, ⪽, nthroot,
-    precedes, strictprecedes, ≼, ≺, ⊂, ⊃, ⊇, contains_zero,
-    entireinterval, isentire, nai, isnai, isthin, iscommon, isatomic,
-    widen, inf, sup, bisect, mince,
-    parameters, eps, dist, #numtype,
->>>>>>> 75f53c0c
     midpoint_radius, interval_from_midpoint_radius,
     RoundTiesToEven, RoundTiesToAway,
     IntervalRounding,

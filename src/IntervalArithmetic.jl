--- conflicted
+++ resolved
@@ -29,7 +29,6 @@
 
 export
     Interval, interval, ±, @I_str,
-<<<<<<< HEAD
     diam, radius, mid, midradius, scaled_mid, mag, mig, hull,
     emptyinterval, isemptyinterval, isinterior,
     ismember, intersectinterval, isweaklysubset, isweaklysupset, isdisjointinterval,
@@ -38,14 +37,6 @@
     isweaklyless, strictless, overlap, Overlap,
     isequalinterval,
     entireinterval, isentireinterval, nai, isnai, isthin, iscommon, isatomic,
-=======
-    diam, radius, mid, scaled_mid, mag, mig, hull,
-    emptyinterval, isempty, isinterior,
-    precedes, strictprecedes, ≺, ⊂, ⊃, contains_zero, isthinzero,
-    isweaklyless, isstrictless, overlap, Overlap,
-    ≛, setdiffinterval,
-    entireinterval, isentire, nai, isnai, isthin, iscommon, isatomic,
->>>>>>> 5c2b0fcc
     inf, sup, bounds, bisect, mince,
     dist,
     RoundTiesToEven, RoundTiesToAway,
@@ -59,11 +50,8 @@
     decoration, DecoratedInterval,
     com, dac, def, trv, ill
 
-<<<<<<< HEAD
 
 
-=======
->>>>>>> 5c2b0fcc
 function __init__()
     setrounding(BigFloat, RoundNearest)
 end

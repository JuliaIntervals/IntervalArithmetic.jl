--- conflicted
+++ resolved
@@ -15,14 +15,8 @@
     rad2deg, deg2rad,
     sin, cos, tan, cot, csc, sec, asin, acos, atan, acot, sinpi, cospi, sincospi,
     sinh, cosh, tanh, coth, csch, sech, asinh, acosh, atanh, acoth,
-<<<<<<< HEAD
-    convert, eltype, size,
+    convert,
     float, big,
-=======
-    in, union, intersect, issubset, isempty, isdisjoint,
-    convert,
-    BigFloat, float, big,
->>>>>>> 4757c9e5
     floor, ceil, trunc, sign, round, copysign, flipsign, signbit,
     expm1, log1p,
     precision,

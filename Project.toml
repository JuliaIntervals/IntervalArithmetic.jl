--- conflicted
+++ resolved
@@ -5,11 +5,8 @@
 
 [deps]
 CRlibm = "96374032-68de-5a5b-8d9e-752f78720389"
-<<<<<<< HEAD
 DiffRules = "b552c78f-8df3-52c6-915a-8e097449b14b"
-=======
 EnumX = "4e289a0a-7415-4d19-859d-a7e5c4648b56"
->>>>>>> c07cb3fc
 FastRounding = "fa42c844-2597-5d31-933b-ebd51ab2693f"
 Random = "9a3f8284-a2c9-5f02-9a11-845980a1fd5c"
 RoundingEmulator = "5eaf0fd0-dfba-4ccb-bf02-d820a40db705"
@@ -17,30 +14,9 @@
 
 [compat]
 CRlibm = "0.7, 0.8, 1"
-<<<<<<< HEAD
-DiffRules = "1.0"
-FastRounding = "0.2, 0.3"
-IntervalContractors = "0.4"
-Polynomials = "0.7, 1, 2, 3"
-RecipesBase = "1.0"
-RoundingEmulator = "0.2"
-SetRounding = "0.2"
-StaticArrays = "0.8, 0.9, 0.10, 0.11, 0.12, 1.0"
-julia = "1.5"
-
-[extras]
-ForwardDiff = "f6369f11-7733-5829-9624-2563aa707210"
-IntervalContractors = "15111844-de3b-5229-b4ba-526f2f385dc9"
-LinearAlgebra = "37e2e46d-f89d-539d-b4ee-838fcccc9c8e"
-Polynomials = "f27b6e38-b328-58d1-80ce-0feddd5e7a45"
-Test = "8dfed614-e22c-5e08-85e1-65c5234f0b40"
-
-[targets]
-test = ["ForwardDiff", "IntervalContractors", "LinearAlgebra", "Test", "Polynomials"]
-=======
+DiffRules = "1"
 EnumX = "1"
 FastRounding = "0.2, 0.3"
 RoundingEmulator = "0.2"
 SetRounding = "0.2"
-julia = "1.8"
->>>>>>> c07cb3fc
+julia = "1.8"